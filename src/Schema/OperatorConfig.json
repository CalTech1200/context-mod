{
    "$schema": "http://json-schema.org/draft-07/schema#",
    "definitions": {
        "AuthorCriteria": {
            "additionalProperties": false,
            "description": "Criteria with which to test against the author of an Activity. The outcome of the test is based on:\n\n1. All present properties passing and\n2. If a property is a list then any value from the list matching",
            "examples": [
                {
                    "flairText": [
                        "Contributor",
                        "Veteran"
                    ],
                    "isMod": true,
                    "name": [
                        "FoxxMD",
                        "AnotherUser"
                    ]
                }
            ],
            "minProperties": 1,
            "properties": {
                "age": {
                    "description": "Test the age of the Author's account (when it was created) against this comparison\n\nThe syntax is `(< OR > OR <= OR >=) <number> <unit>`\n\n* EX `> 100 days` => Passes if Author's account is older than 100 days\n* EX `<= 2 months` => Passes if Author's account is younger than or equal to 2 months\n\nUnit must be one of [DayJS Duration units](https://day.js.org/docs/en/durations/creating)\n\n[See] https://regexr.com/609n8 for example",
                    "pattern": "^\\s*(>|>=|<|<=)\\s*(\\d+)\\s*(days?|weeks?|months?|years?|hours?|minutes?|seconds?|milliseconds?)\\s*$",
                    "type": "string"
                },
                "commentKarma": {
                    "description": "A string containing a comparison operator and a value to compare karma against\n\nThe syntax is `(< OR > OR <= OR >=) <number>[percent sign]`\n\n* EX `> 100`  => greater than 100 comment karma\n* EX `<= 75%` => comment karma is less than or equal to 75% of **all karma**",
                    "pattern": "^\\s*(>|>=|<|<=)\\s*(\\d+)\\s*(%?)(.*)$",
                    "type": "string"
                },
                "description": {
                    "anyOf": [
                        {
                            "items": {
                                "type": "string"
                            },
                            "type": "array"
                        },
                        {
                            "type": "string"
                        }
                    ],
                    "description": "An (array of) string/regular expression to test contents of an Author's profile description against\n\nIf no flags are specified then the **insensitive** flag is used by default\n\nIf using an array then if **any** value in the array passes the description test passes",
                    "examples": [
                        [
                            "/test$/i",
                            "look for this string literal"
                        ]
                    ]
                },
                "flairCssClass": {
                    "description": "A list of (user) flair css class values from the subreddit to match against",
                    "examples": [
                        "red"
                    ],
                    "items": {
                        "type": "string"
                    },
                    "type": "array"
                },
                "flairText": {
                    "description": "A list of (user) flair text values from the subreddit to match against",
                    "examples": [
                        "Approved"
                    ],
                    "items": {
                        "type": "string"
                    },
                    "type": "array"
                },
                "isMod": {
                    "description": "Is the author a moderator?",
                    "type": "boolean"
                },
                "linkKarma": {
                    "description": "A string containing a comparison operator and a value to compare link karma against\n\nThe syntax is `(< OR > OR <= OR >=) <number>[percent sign]`\n\n* EX `> 100`  => greater than 100 link karma\n* EX `<= 75%` => link karma is less than or equal to 75% of **all karma**",
                    "pattern": "^\\s*(>|>=|<|<=)\\s*(\\d+)\\s*(%?)(.*)$",
                    "type": "string"
                },
                "name": {
                    "description": "A list of reddit usernames (case-insensitive) to match against. Do not include the \"u/\" prefix\n\n EX to match against /u/FoxxMD and /u/AnotherUser use [\"FoxxMD\",\"AnotherUser\"]",
                    "examples": [
                        "FoxxMD",
                        "AnotherUser"
                    ],
                    "items": {
                        "type": "string"
                    },
                    "type": "array"
                },
                "shadowBanned": {
                    "description": "Is the author shadowbanned?\n\nThis is determined by trying to retrieve the author's profile. If a 404 is returned it is likely they are shadowbanned",
                    "type": "boolean"
                },
                "totalKarma": {
                    "description": "A string containing a comparison operator and a value to compare against\n\nThe syntax is `(< OR > OR <= OR >=) <number>`\n\n* EX `> 100`  => greater than 100",
                    "pattern": "^\\s*(>|>=|<|<=)\\s*(\\d+)\\s*(%?)(.*)$",
                    "type": "string"
                },
                "userNotes": {
                    "description": "A list of UserNote properties to check against the User Notes attached to this Author in this Subreddit (must have Toolbox enabled and used User Notes at least once)",
                    "items": {
                        "$ref": "#/definitions/UserNoteCriteria"
                    },
                    "type": "array"
                },
                "verified": {
                    "description": "Does Author's account have a verified email?",
                    "type": "boolean"
                }
            },
            "type": "object"
        },
        "AuthorOptions": {
            "description": "If present then these Author criteria are checked before running the rule. If criteria fails then the rule is skipped.",
            "examples": [
                {
                    "include": [
                        {
                            "flairText": [
                                "Contributor",
                                "Veteran"
                            ]
                        },
                        {
                            "isMod": true
                        }
                    ]
                }
            ],
            "properties": {
                "exclude": {
                    "description": "Only runs if `include` is not present. Each AuthorCriteria is comprised of conditions that the Author being checked must \"not\" pass. See excludeCondition for set behavior\n\nEX: `isMod: true, name: Automoderator` => Will pass if the Author IS NOT a mod and IS NOT named Automoderator",
                    "items": {
                        "$ref": "#/definitions/AuthorCriteria"
                    },
                    "type": "array"
                },
                "excludeCondition": {
                    "default": "OR",
                    "description": "* OR => if ANY exclude condition \"does not\" pass then the exclude test passes\n* AND => if ALL exclude conditions \"do not\" pass then the exclude test passes\n\nDefaults to OR",
                    "enum": [
                        "AND",
                        "OR"
                    ],
                    "type": "string"
                },
                "include": {
                    "description": "Will \"pass\" if any set of AuthorCriteria passes",
                    "items": {
                        "$ref": "#/definitions/AuthorCriteria"
                    },
                    "type": "array"
                }
            },
            "type": "object"
        },
        "BotConnection": {
            "description": "Configuration required to connect to a CM Server",
            "properties": {
                "host": {
                    "description": "The hostname and port the CM Server is listening on EX `localhost:8085`",
                    "type": "string"
                },
                "secret": {
                    "description": "The **shared secret** used to sign API calls from the Client to the Server.\n\nThis value should be the same as what is specified in the target CM's `api.secret` configuration",
                    "type": "string"
                }
            },
            "required": [
                "host",
                "secret"
            ],
            "type": "object"
        },
        "BotCredentialsJsonConfig": {
            "properties": {
                "reddit": {
                    "$ref": "#/definitions/RedditCredentials"
                },
                "youtube": {
                    "properties": {
                        "apiKey": {
                            "type": "string"
                        }
                    },
                    "required": [
                        "apiKey"
                    ],
                    "type": "object"
                }
            },
            "required": [
                "reddit"
            ],
            "type": "object"
        },
        "BotInstanceJsonConfig": {
            "description": "The configuration for an **individual reddit account** ContextMod will run as a bot.\n\nMultiple bot configs may be specified (one per reddit account).\n\n**NOTE:** If `bots` is not specified in a `FILE` then a default `bot` is generated using `ENV/ARG` values IE `CLIENT_ID`, etc...but if `bots` IS specified the default is not generated.",
            "properties": {
                "caching": {
                    "$ref": "#/definitions/OperatorCacheConfig",
                    "description": "Settings to configure the default caching behavior for this bot\n\nEvery setting not specified will default to what is specified by the global operator caching config"
                },
                "credentials": {
                    "anyOf": [
                        {
                            "$ref": "#/definitions/RedditCredentials"
                        },
                        {
                            "$ref": "#/definitions/BotCredentialsJsonConfig"
                        }
                    ]
                },
                "filterCriteriaDefaults": {
                    "$ref": "#/definitions/FilterCriteriaDefaults",
                    "description": "Define the default behavior for all filter criteria on all checks in all subreddits\n\nDefaults to exclude mods and automoderator from checks"
                },
                "name": {
                    "type": "string"
                },
                "nanny": {
                    "description": "Settings related to managing heavy API usage.",
                    "properties": {
                        "hardLimit": {
                            "default": 50,
                            "description": "When `api limit remaining` reaches this number the application will pause all event polling until the api limit is reset.",
                            "examples": [
                                50
                            ],
                            "type": "number"
                        },
                        "softLimit": {
                            "default": 250,
                            "description": "When `api limit remaining` reaches this number the application will attempt to put heavy-usage subreddits in a **slow mode** where activity processed is slowed to one every 1.5 seconds until the api limit is reset.",
                            "examples": [
                                250
                            ],
                            "type": "number"
                        }
                    },
                    "type": "object"
                },
                "notifications": {
                    "$ref": "#/definitions/NotificationConfig",
                    "description": "Settings to configure 3rd party notifications for when behavior occurs"
                },
                "polling": {
                    "allOf": [
                        {
                            "$ref": "#/definitions/PollingDefaults"
                        },
                        {
                            "properties": {
                                "shared": {
                                    "anyOf": [
                                        {
                                            "items": {
                                                "enum": [
                                                    "modqueue",
                                                    "newComm",
                                                    "newSub",
                                                    "unmoderated"
                                                ],
                                                "type": "string"
                                            },
                                            "type": "array"
                                        },
                                        {
                                            "enum": [
                                                true
                                            ],
                                            "type": "boolean"
                                        }
                                    ],
                                    "description": "Set which polling sources should be shared among subreddits using default polling settings for that source\n\n* For `unmoderated and `modqueue` the bot will poll on **r/mod** for new activities\n* For `newSub` and `newComm` all subreddits sharing the source will be combined to poll like **r/subreddit1+subreddit2/new**\n\nIf set to `true` all polling sources will be shared,  otherwise specify which sourcs should be shared as a list"
                                },
                                "sharedMod": {
                                    "default": false,
                                    "description": "DEPRECATED: See `shared`\n\n Using the ENV or ARG will sett `unmoderated` and `modqueue` on `shared`\n\n* ENV => `SHARE_MOD`\n* ARG => `--shareMod`",
                                    "type": "boolean"
                                },
                                "stagger": {
                                    "description": "If sharing a stream staggers pushing relevant Activities to individual subreddits.\n\nUseful when running many subreddits and rules are potentially cpu/memory/traffic heavy -- allows spreading out load",
                                    "type": "number"
                                }
                            },
                            "type": "object"
                        }
                    ],
                    "description": "Settings related to default polling configurations for subreddits"
                },
                "queue": {
                    "description": "Settings related to default configurations for queue behavior for subreddits",
                    "properties": {
                        "maxWorkers": {
                            "default": 1,
                            "description": "Set the number of maximum concurrent workers any subreddit can use.\n\nSubreddits may define their own number of max workers in their config but the application will never allow any subreddit's max workers to be larger than the operator\n\nNOTE: Do not increase this unless you are certain you know what you are doing! The default is suitable for the majority of use cases.",
                            "examples": [
                                1
                            ],
                            "type": "number"
                        }
                    },
                    "type": "object"
                },
                "snoowrap": {
                    "$ref": "#/definitions/SnoowrapOptions",
                    "description": "Settings to control some [Snoowrap](https://github.com/not-an-aardvark/snoowrap) behavior.\n\nOverrides any defaults provided at top-level operator config.\n\nSet to an empty object to \"ignore\" any top-level config"
                },
                "subreddits": {
                    "description": "Settings related to bot behavior for subreddits it is managing",
                    "properties": {
                        "dryRun": {
                            "default": false,
                            "description": "If `true` then all subreddits will run in dry run mode, overriding configurations\n\n* ENV => `DRYRUN`\n* ARG => `--dryRun`",
                            "examples": [
                                false
                            ],
                            "type": "boolean"
                        },
                        "exclude": {
                            "description": "Names of subreddits the bot should NOT run, based on what subreddits it moderates\n\nThis setting is ignored if `names` is specified",
                            "examples": [
                                [
                                    "mealtimevideos",
                                    "programminghumor"
                                ]
                            ],
                            "items": {
                                "type": "string"
                            },
                            "type": "array"
                        },
                        "heartbeatInterval": {
                            "default": 300,
                            "description": "Interval, in seconds, to perform application heartbeat\n\nOn heartbeat the application does several things:\n\n* Log output with current api rate remaining and other statistics\n* Tries to retrieve and parse configurations for any subreddits with invalid configuration state\n* Restarts any bots stopped/paused due to polling issues, general errors, or invalid configs (if new config is valid)\n\n* ENV => `HEARTBEAT`\n* ARG => `--heartbeat <sec>`",
                            "examples": [
                                300
                            ],
                            "type": "number"
                        },
                        "names": {
                            "description": "Names of subreddits for bot to run on\n\nIf not present or `null` bot will run on all subreddits it is a moderator of\n\n* ENV => `SUBREDDITS` (comma-separated)\n* ARG => `--subreddits <list...>`",
                            "examples": [
                                [
                                    "mealtimevideos",
                                    "programminghumor"
                                ]
                            ],
                            "items": {
                                "type": "string"
                            },
                            "type": "array"
                        },
                        "wikiConfig": {
                            "default": "botconfig/contextbot",
                            "description": "The default relative url to the ContextMod wiki page EX `https://reddit.com/r/subreddit/wiki/<path>`\n\n* ENV => `WIKI_CONFIG`\n* ARG => `--wikiConfig <path>`",
                            "examples": [
                                "botconfig/contextbot"
                            ],
                            "type": "string"
                        }
                    },
                    "type": "object"
                }
            },
            "type": "object"
        },
        "CacheOptions": {
            "additionalProperties": {
            },
            "description": "Configure granular settings for a cache provider with this object",
            "properties": {
                "auth_pass": {
                    "description": "(`redis`) the authentication passphrase (if enabled)",
                    "type": "string"
                },
                "db": {
                    "default": 0,
                    "description": "(`redis`) the db number to use",
                    "examples": [
                        0
                    ],
                    "type": "number"
                },
                "host": {
                    "default": "localhost",
                    "description": "(`redis`) hostname",
                    "examples": [
                        "localhost"
                    ],
                    "type": "string"
                },
                "max": {
                    "default": 500,
                    "description": "(`memory`) The maximum number of keys (unique cache calls) to store in cache\n\nWhen the maximum number of keys is reached the cache will being dropping the [least-recently-used](https://github.com/isaacs/node-lru-cache) key to keep the cache at `max` size.\n\nThis will determine roughly how large in **RAM** each `memory` cache can be, based on how large your `window` criteria are. Consider this example:\n\n* all `window` criteria in a subreddit's rules are `\"window\": 100`\n* `\"max\": 500`\n* Maximum size of **each** memory cache will be `500 x 100 activities = 50,000 activities`\n  * So the shared cache would be max 50k activities and\n  * Every additional private cache (when a subreddit configures their cache separately) will also be max 50k activities",
                    "examples": [
                        500
                    ],
                    "type": "number"
                },
                "port": {
                    "default": 6379,
                    "description": "(`redis`) port to connect on",
                    "examples": [
                        6379
                    ],
                    "type": "number"
                },
                "store": {
                    "$ref": "#/definitions/CacheProvider"
                },
                "ttl": {
                    "default": 60,
                    "description": "The default TTL, in seconds, for the cache provider.\n\nCan mostly be ignored since TTLs are defined for each cache object",
                    "examples": [
                        60
                    ],
                    "type": "number"
                }
            },
            "required": [
                "store"
            ],
            "type": "object"
        },
        "CacheProvider": {
            "description": "Available cache providers",
            "enum": [
                "memory",
                "none",
                "redis"
            ],
            "type": "string"
        },
        "CommentState": {
            "description": "Different attributes a `Comment` can be in. Only include a property if you want to check it.",
            "examples": [
                {
                    "op": true,
                    "removed": false
                }
            ],
            "properties": {
                "age": {
                    "description": "A duration and how to compare it against a value\n\nThe syntax is `(< OR > OR <= OR >=) <number> <unit>` EX `> 100 days`, `<= 2 months`\n\n* EX `> 100 days` => Passes if the date being compared is before 100 days ago\n* EX `<= 2 months` => Passes if the date being compared is after or equal to 2 months\n\nUnit must be one of [DayJS Duration units](https://day.js.org/docs/en/durations/creating)\n\n[See] https://regexr.com/609n8 for example",
                    "pattern": "^\\s*(>|>=|<|<=)\\s*(\\d+)\\s*(days|weeks|months|years|hours|minutes|seconds|milliseconds)\\s*$",
                    "type": "string"
                },
                "approved": {
                    "type": "boolean"
                },
                "deleted": {
                    "type": "boolean"
                },
                "depth": {
                    "description": "The (nested) level of a comment.\n\n* 0 mean the comment is at top-level (replying to submission)\n* non-zero, Nth value means the comment has N parent comments",
                    "pattern": "^\\s*(>|>=|<|<=)\\s*(\\d+)\\s*(days|weeks|months|years|hours|minutes|seconds|milliseconds)\\s*$",
                    "type": "string"
                },
                "distinguished": {
                    "type": "boolean"
                },
                "filtered": {
                    "type": "boolean"
                },
                "locked": {
                    "type": "boolean"
                },
                "op": {
                    "description": "Is this Comment Author also the Author of the Submission this comment is in?",
                    "type": "boolean"
                },
                "removed": {
                    "type": "boolean"
                },
                "reports": {
                    "description": "A string containing a comparison operator and a value to compare against\n\nThe syntax is `(< OR > OR <= OR >=) <number>`\n\n* EX `> 2`  => greater than 2 total reports\n\nDefaults to TOTAL reports on an Activity. Suffix the value with the report type to check that type:\n\n* EX `> 3 mod` => greater than 3 mod reports\n* EX `>= 1 user` => greater than 1 user report",
                    "pattern": "^\\s*(>|>=|<|<=)\\s*(\\d+)\\s*(%?)(.*)$",
                    "type": "string"
                },
                "score": {
                    "description": "A string containing a comparison operator and a value to compare against\n\nThe syntax is `(< OR > OR <= OR >=) <number>`\n\n* EX `> 100`  => greater than 100",
                    "pattern": "^\\s*(>|>=|<|<=)\\s*(\\d+)\\s*(%?)(.*)$",
                    "type": "string"
                },
                "spam": {
                    "type": "boolean"
                },
                "stickied": {
                    "type": "boolean"
                },
                "submissionState": {
                    "description": "A list of SubmissionState attributes to test the Submission this comment is in",
                    "items": {
                        "$ref": "#/definitions/SubmissionState"
                    },
                    "type": "array"
                }
            },
            "type": "object"
        },
        "DiscordProviderConfig": {
            "properties": {
                "name": {
                    "type": "string"
                },
                "type": {
                    "enum": [
                        "discord"
                    ],
                    "type": "string"
                },
                "url": {
                    "type": "string"
                }
            },
            "required": [
                "name",
                "type",
                "url"
            ],
            "type": "object"
        },
<<<<<<< HEAD
        "EntitySchema<any>": {
            "description": "Interface for entity metadata mappings stored inside \"schemas\" instead of models decorated by decorators.",
=======
        "FilterCriteriaDefaults": {
            "properties": {
                "authorIs": {
                    "$ref": "#/definitions/AuthorOptions",
                    "description": "Determine how authorIs defaults behave when authorIs is present on the check\n\n* merge => merges defaults with check's authorIs\n* replace => check authorIs will replace defaults (no defaults used)",
                    "examples": [
                        {
                            "include": [
                                {
                                    "flairText": [
                                        "Contributor",
                                        "Veteran"
                                    ]
                                },
                                {
                                    "isMod": true
                                }
                            ]
                        }
                    ]
                },
                "authorIsBehavior": {
                    "enum": [
                        "merge",
                        "replace"
                    ],
                    "type": "string"
                },
                "itemIs": {
                    "anyOf": [
                        {
                            "items": {
                                "$ref": "#/definitions/SubmissionState"
                            },
                            "type": "array"
                        },
                        {
                            "items": {
                                "$ref": "#/definitions/CommentState"
                            },
                            "type": "array"
                        }
                    ]
                },
                "itemIsBehavior": {
                    "description": "Determine how itemIs defaults behave when itemIs is present on the check\n\n* merge => adds defaults to check's itemIs\n* replace => check itemIs will replace defaults (no defaults used)",
                    "enum": [
                        "merge",
                        "replace"
                    ],
                    "type": "string"
                }
            },
            "type": "object"
        },
        "NotificationConfig": {
>>>>>>> 80c11b2c
            "properties": {
                "options": {
                    "$ref": "#/definitions/EntitySchemaOptions<any>"
                }
            },
            "required": [
                "options"
            ],
            "type": "object"
        },
        "EntitySchemaCheckOptions": {
            "properties": {
                "expression": {
                    "description": "Check expression.",
                    "type": "string"
                },
                "name": {
                    "description": "Check constraint name.",
                    "type": "string"
                }
            },
            "required": [
                "expression"
            ],
            "type": "object"
        },
        "EntitySchemaExclusionOptions": {
            "properties": {
                "expression": {
                    "description": "Exclusion expression.",
                    "type": "string"
                },
                "name": {
                    "description": "Exclusion constraint name.",
                    "type": "string"
                }
            },
            "required": [
                "expression"
            ],
            "type": "object"
        },
        "EntitySchemaIndexOptions": {
            "properties": {
                "columns": {
                    "anyOf": [
                        {
                            "items": {
                                "type": "string"
                            },
                            "type": "array"
                        },
                        {
                            "type": "object"
                        }
                    ],
                    "description": "Index column names."
                },
                "fulltext": {
                    "description": "The FULLTEXT modifier indexes the entire column and does not allow prefixing.\nWorks only in MySQL.",
                    "type": "boolean"
                },
                "name": {
                    "description": "Index name.",
                    "type": "string"
                },
                "parser": {
                    "description": "Fulltext parser.\nWorks only in MySQL.",
                    "type": "string"
                },
                "sparse": {
                    "description": "If true, the index only references documents with the specified field.\nThese indexes use less space but behave differently in some situations (particularly sorts).\nThis option is only supported for mongodb database.",
                    "type": "boolean"
                },
                "spatial": {
                    "description": "The SPATIAL modifier indexes the entire column and does not allow indexed columns to contain NULL values.\nWorks only in MySQL and PostgreSQL.",
                    "type": "boolean"
                },
                "synchronize": {
                    "description": "Indicates if index must sync with database index.",
                    "type": "boolean"
                },
                "unique": {
                    "description": "Indicates if this index must be unique or not.",
                    "type": "boolean"
                },
                "where": {
                    "description": "Index filter condition.",
                    "type": "string"
                }
            },
            "type": "object"
        },
        "EntitySchemaOptions<any>": {
            "description": "Interface for entity metadata mappings stored inside \"schemas\" instead of models decorated by decorators.",
            "properties": {
                "checks": {
                    "description": "Entity check options.",
                    "items": {
                        "$ref": "#/definitions/EntitySchemaCheckOptions"
                    },
                    "type": "array"
                },
                "columns": {
                    "$ref": "#/definitions/{[x:string]:EntitySchemaColumnOptions|undefined;}",
                    "description": "Entity column's options."
                },
                "database": {
                    "description": "Database name. Used in MySql and Sql Server.",
                    "type": "string"
                },
                "exclusions": {
                    "description": "Entity exclusion options.",
                    "items": {
                        "$ref": "#/definitions/EntitySchemaExclusionOptions"
                    },
                    "type": "array"
                },
                "expression": {
                    "description": "View expression.",
                    "type": [
                        "string",
                        "object"
                    ]
                },
                "extends": {
                    "description": "Name of the schema it extends.",
                    "type": "string"
                },
                "indices": {
                    "description": "Entity indices options.",
                    "items": {
                        "$ref": "#/definitions/EntitySchemaIndexOptions"
                    },
                    "type": "array"
                },
                "name": {
                    "description": "Entity name.",
                    "type": "string"
                },
                "orderBy": {
                    "additionalProperties": {
                        "anyOf": [
                            {
                                "properties": {
                                    "nulls": {
                                        "enum": [
                                            "NULLS FIRST",
                                            "NULLS LAST"
                                        ],
                                        "type": "string"
                                    },
                                    "order": {
                                        "enum": [
                                            "ASC",
                                            "DESC"
                                        ],
                                        "type": "string"
                                    }
                                },
                                "required": [
                                    "order"
                                ],
                                "type": "object"
                            },
                            {
                                "enum": [
                                    "ASC",
                                    "DESC"
                                ],
                                "type": "string"
                            }
                        ]
                    },
                    "description": "Special object that defines order condition for ORDER BY in sql.\n\nExample:\n{\n \"name\": \"ASC\",\n \"id\": \"DESC\"\n}",
                    "type": "object"
                },
                "relations": {
                    "$ref": "#/definitions/{[x:string]:EntitySchemaRelationOptions|undefined;}",
                    "description": "Entity relation's options."
                },
                "schema": {
                    "description": "Schema name. Used in Postgres and Sql Server.",
                    "type": "string"
                },
                "synchronize": {
                    "description": "Indicates if schema synchronization is enabled or disabled for this entity.\nIf it will be set to false then schema sync will and migrations ignore this entity.\nBy default schema synchronization is enabled for all entities.",
                    "type": "boolean"
                },
                "tableName": {
                    "description": "Table name.",
                    "type": "string"
                },
                "target": {
                    "$ref": "#/definitions/Function",
                    "description": "Target bind to this entity schema. Optional."
                },
                "type": {
                    "description": "Table type.",
                    "enum": [
                        "closure",
                        "closure-junction",
                        "entity-child",
                        "junction",
                        "regular",
                        "view"
                    ],
                    "type": "string"
                },
                "uniques": {
                    "description": "Entity uniques options.",
                    "items": {
                        "$ref": "#/definitions/EntitySchemaUniqueOptions"
                    },
                    "type": "array"
                }
            },
            "required": [
                "columns",
                "name"
            ],
            "type": "object"
        },
        "EntitySchemaUniqueOptions": {
            "properties": {
                "columns": {
                    "anyOf": [
                        {
                            "items": {
                                "type": "string"
                            },
                            "type": "array"
                        },
                        {
                            "type": "object"
                        }
                    ],
                    "description": "Unique column names."
                },
                "name": {
                    "description": "Unique constraint name.",
                    "type": "string"
                }
            },
            "type": "object"
        },
        "Function": {
            "properties": {
                "arguments": {
                },
                "caller": {
                    "$ref": "#/definitions/Function"
                },
                "length": {
                    "type": "number"
                },
                "name": {
                    "type": "string"
                },
                "prototype": {
                }
            },
            "required": [
                "arguments",
                "caller",
                "length",
                "name",
                "prototype"
            ],
            "type": "object"
        },
        "KeyObject": {
            "properties": {
                "passphrase": {
                    "description": "Optional passphrase.",
                    "type": "string"
                },
                "pem": {
                    "anyOf": [
                        {
                            "description": "Raw data is stored in instances of the Buffer class.\nA Buffer is similar to an array of integers but corresponds to a raw memory allocation outside the V8 heap.  A Buffer cannot be resized.\nValid string encodings: 'ascii'|'utf8'|'utf16le'|'ucs2'(alias of 'utf16le')|'base64'|'binary'(deprecated)|'hex'",
                            "items": {
                                "type": "number"
                            },
                            "type": "array"
                        },
                        {
                            "type": "string"
                        }
                    ],
                    "description": "Private keys in PEM format."
                }
            },
            "required": [
                "pem"
            ],
            "type": "object"
        },
        "Logger": {
            "description": "Performs logging of the events in TypeORM.",
            "type": "object"
        },
        "MongoConnectionOptions": {
            "description": "MongoDB specific connection options.\nSynced with http://mongodb.github.io/node-mongodb-native/3.1/api/MongoClient.html",
            "properties": {
                "acceptableLatencyMS": {
                    "description": "Sets the range of servers to pick when using NEAREST (lowest ping ms + the latency fence, ex: range of 1 to (1 + 15) ms).\nDefault: 15",
                    "type": "number"
                },
                "appname": {
                    "description": "The name of the application that created this MongoClient instance. MongoDB 3.4 and newer will print this value in the server log upon establishing each connection. It is also recorded in the slow query log and profile collections",
                    "type": "string"
                },
                "authMechanism": {
                    "description": "Sets the authentication mechanism that MongoDB will use to authenticate the connection",
                    "type": "string"
                },
                "authSource": {
                    "description": "If the database authentication is dependent on another databaseName.",
                    "type": "string"
                },
                "autoEncryption": {
                    "description": "Automatic Client-Side Field Level Encryption configuration."
                },
                "autoReconnect": {
                    "description": "Reconnect on error. Default: true",
                    "type": "boolean"
                },
                "auto_reconnect": {
                    "description": "Enable auto reconnecting for single server instances. Default: true",
                    "type": "boolean"
                },
                "bufferMaxEntries": {
                    "description": "Sets a cap on how many operations the driver will buffer up before giving up on getting a working connection,\ndefault is -1 which is unlimited.",
                    "type": "number"
                },
                "cache": {
                    "anyOf": [
                        {
                            "properties": {
                                "alwaysEnabled": {
                                    "description": "If set to true then queries (using find methods and QueryBuilder's methods) will always be cached.",
                                    "type": "boolean"
                                },
                                "duration": {
                                    "description": "Time in milliseconds in which cache will expire.\nThis can be setup per-query.\nDefault value is 1000 which is equivalent to 1 second.",
                                    "type": "number"
                                },
                                "ignoreErrors": {
                                    "description": "Used to specify if cache errors should be ignored, and pass through the call to the Database.",
                                    "type": "boolean"
                                },
                                "options": {
                                    "description": "Used to provide redis connection options."
                                },
                                "provider": {
                                    "description": "Factory function for custom cache providers that implement QueryResultCache.",
                                    "type": "object"
                                },
                                "tableName": {
                                    "description": "Configurable table name for \"database\" type cache.\nDefault value is \"query-result-cache\"",
                                    "type": "string"
                                },
                                "type": {
                                    "description": "Type of caching.\n\n- \"database\" means cached values will be stored in the separate table in database. This is default value.\n- \"redis\" means cached values will be stored inside redis. You must provide redis connection options.",
                                    "enum": [
                                        "database",
                                        "ioredis",
                                        "ioredis/cluster",
                                        "redis"
                                    ],
                                    "type": "string"
                                }
                            },
                            "type": "object"
                        },
                        {
                            "type": "boolean"
                        }
                    ],
                    "description": "Allows to setup cache options."
                },
                "checkServerIdentity": {
                    "anyOf": [
                        {
                            "$ref": "#/definitions/Function"
                        },
                        {
                            "type": "boolean"
                        }
                    ],
                    "description": "Ensure we check server identify during SSL, set to false to disable checking. Only works for Node 0.12.x or higher. You can pass in a boolean or your own checkServerIdentity override function\nDefault: true"
                },
                "cli": {
                    "description": "CLI settings.",
                    "properties": {
                        "entitiesDir": {
                            "description": "Directory where entities should be created by default.",
                            "type": "string"
                        },
                        "migrationsDir": {
                            "description": "Directory where migrations should be created by default.",
                            "type": "string"
                        },
                        "subscribersDir": {
                            "description": "Directory where subscribers should be created by default.",
                            "type": "string"
                        }
                    },
                    "type": "object"
                },
                "compression": {
                    "description": "Type of compression to use: snappy or zlib"
                },
                "connectTimeoutMS": {
                    "description": "TCP Connection timeout setting. Default: 30000",
                    "type": "number"
                },
                "connectWithNoPrimary": {
                    "description": "Sets if the driver should connect even if no primary is available. Default: false",
                    "type": "boolean"
                },
                "database": {
                    "description": "Database name to connect to.",
                    "type": "string"
                },
                "domainsEnabled": {
                    "description": "Enable the wrapping of the callback in the current domain, disabled by default to avoid perf hit. Default: false",
                    "type": "boolean"
                },
                "driver": {
                    "description": "The driver object\nThis defaults to require(\"mongodb\")"
                },
                "dropSchema": {
                    "description": "Drops the schema each time connection is being established.\nBe careful with this option and don't use this in production - otherwise you'll lose all production data.\nThis option is useful during debug and development.",
                    "type": "boolean"
                },
                "entities": {
                    "description": "Entities to be loaded for this connection.\nAccepts both entity classes and directories where from entities need to be loaded.\nDirectories support glob patterns.",
                    "items": {
                        "anyOf": [
                            {
                                "$ref": "#/definitions/Function"
                            },
                            {
                                "$ref": "#/definitions/EntitySchema<any>"
                            },
                            {
                                "type": "string"
                            }
                        ]
                    },
                    "type": "array"
                },
                "entityPrefix": {
                    "description": "Prefix to use on all tables (collections) of this connection in the database.",
                    "type": "string"
                },
                "entitySkipConstructor": {
                    "description": "When creating new Entity instances, skip all constructors when true.",
                    "type": "boolean"
                },
                "extra": {
                    "description": "Extra connection options to be passed to the underlying driver.\n\ntodo: deprecate this and move all database-specific types into hts own connection options object."
                },
                "family": {
                    "description": "Version of IP stack. Can be 4, 6.\nIf undefined, will attempt to connect with IPv6, and will fall back to IPv4 on failure",
                    "type": "number"
                },
                "forceServerObjectId": {
                    "description": "Force server to assign _id values instead of driver. Default: false",
                    "type": "boolean"
                },
                "fsync": {
                    "description": "Specify a file sync write concern. Default: false",
                    "type": "boolean"
                },
                "ha": {
                    "description": "Control if high availability monitoring runs for Replicaset or Mongos proxies. Default true",
                    "type": "boolean"
                },
                "haInterval": {
                    "description": "The High availability period for replicaset inquiry. Default: 10000",
                    "type": "number"
                },
                "host": {
                    "description": "Database host.",
                    "type": "string"
                },
                "hostReplicaSet": {
                    "description": "Database host replica set.",
                    "type": "string"
                },
                "ignoreUndefined": {
                    "description": "Specify if the BSON serializer should ignore undefined fields. Default: false",
                    "type": "boolean"
                },
                "j": {
                    "description": "Specify a journal write concern. Default: false",
                    "type": "boolean"
                },
                "keepAlive": {
                    "description": "The number of milliseconds to wait before initiating keepAlive on the TCP socket. Default: 30000",
                    "type": "number"
                },
                "logger": {
                    "anyOf": [
                        {
                            "$ref": "#/definitions/Logger"
                        },
                        {
                            "enum": [
                                "advanced-console",
                                "debug",
                                "file",
                                "simple-console"
                            ],
                            "type": "string"
                        }
                    ],
                    "description": "Logger instance used to log queries and events in the ORM."
                },
                "loggerLevel": {
                    "description": "Specify the log level used by the driver logger (error/warn/info/debug).",
                    "enum": [
                        "debug",
                        "error",
                        "info",
                        "warn"
                    ],
                    "type": "string"
                },
                "logging": {
                    "anyOf": [
                        {
                            "items": {
                                "enum": [
                                    "error",
                                    "info",
                                    "log",
                                    "migration",
                                    "query",
                                    "schema",
                                    "warn"
                                ],
                                "type": "string"
                            },
                            "type": "array"
                        },
                        {
                            "enum": [
                                "all",
                                false,
                                true
                            ]
                        }
                    ],
                    "description": "Logging options."
                },
                "maxQueryExecutionTime": {
                    "description": "Maximum number of milliseconds query should be executed before logger log a warning.",
                    "type": "number"
                },
                "maxStalenessSeconds": {
                    "description": "Specify a maxStalenessSeconds value for secondary reads, minimum is 90 seconds",
                    "type": "number"
                },
                "migrations": {
                    "description": "Migrations to be loaded for this connection.\nAccepts both migration classes and directories where from migrations need to be loaded.\nDirectories support glob patterns.",
                    "items": {
                        "anyOf": [
                            {
                                "$ref": "#/definitions/Function"
                            },
                            {
                                "type": "string"
                            }
                        ]
                    },
                    "type": "array"
                },
                "migrationsRun": {
                    "description": "Indicates if migrations should be auto run on every application launch.\nAlternative to it, you can use CLI and run migrations:run command.",
                    "type": "boolean"
                },
                "migrationsTableName": {
                    "description": "Migrations table name, in case of different name from \"migrations\".\nAccepts single string name.",
                    "type": "string"
                },
                "migrationsTransactionMode": {
                    "description": "Transaction mode for migrations to run in",
                    "enum": [
                        "all",
                        "each",
                        "none"
                    ],
                    "type": "string"
                },
                "minSize": {
                    "description": "If present, the connection pool will be initialized with minSize connections, and will never dip below minSize connections",
                    "type": "number"
                },
                "monitorCommands": {
                    "description": "Enable command monitoring for this client. Default: false",
                    "type": "boolean"
                },
                "name": {
                    "description": "Connection name. If connection name is not given then it will be called \"default\".\nDifferent connections must have different names.",
                    "type": "string"
                },
                "namingStrategy": {
                    "$ref": "#/definitions/NamingStrategyInterface",
                    "description": "Naming strategy to be used to name tables and columns in the database."
                },
                "noDelay": {
                    "description": "TCP Socket NoDelay option. Default: true",
                    "type": "boolean"
                },
                "numberOfRetries": {
                    "description": "The number of retries for a tailable cursor. Default: 5",
                    "type": "number"
                },
                "password": {
                    "description": "Database password.",
                    "type": "string"
                },
                "pkFactory": {
                    "description": "A primary key factory object for generation of custom _id keys."
                },
                "poolSize": {
                    "description": "Set the maximum poolSize for each individual server or proxy connection.",
                    "type": "number"
                },
                "port": {
                    "description": "Database host port.",
                    "type": "number"
                },
                "promiseLibrary": {
                    "description": "A Promise library class the application wishes to use such as Bluebird, must be ES6 compatible."
                },
                "promoteBuffers": {
                    "description": "Promotes Binary BSON values to native Node Buffers. Default: false",
                    "type": "boolean"
                },
                "promoteLongs": {
                    "description": "Promotes Long values to number if they fit inside the 53 bits resolution. Default: true",
                    "type": "boolean"
                },
                "promoteValues": {
                    "description": "Promotes BSON values to native types where possible, set to false to only receive wrapper types. Default: true",
                    "type": "boolean"
                },
                "raw": {
                    "description": "Return document results as raw BSON buffers. Default: false",
                    "type": "boolean"
                },
                "readConcern": {
                    "description": "Specify a read concern for the collection. (only MongoDB 3.2 or higher supported)."
                },
                "readPreference": {
                    "anyOf": [
                        {
                            "$ref": "#/definitions/ReadPreference"
                        },
                        {
                            "type": "string"
                        }
                    ],
                    "description": "The preferred read preference (ReadPreference.PRIMARY, ReadPreference.PRIMARY_PREFERRED, ReadPreference.SECONDARY,\nReadPreference.SECONDARY_PREFERRED, ReadPreference.NEAREST)."
                },
                "readPreferenceTags": {
                    "description": "Read preference tags",
                    "items": {
                    },
                    "type": "array"
                },
                "reconnectInterval": {
                    "description": "Server will wait #milliseconds between retries. Default 1000",
                    "type": "number"
                },
                "reconnectTries": {
                    "description": "Server attempt to reconnect #times. Default 30",
                    "type": "number"
                },
                "replicaSet": {
                    "description": "The name of the replicaset to connect to",
                    "type": "string"
                },
                "retryWrites": {
                    "description": "Enables or disables the ability to retry writes upon encountering transient network errors.",
                    "type": "boolean"
                },
                "secondaryAcceptableLatencyMS": {
                    "description": "Sets the range of servers to pick when using NEAREST (lowest ping ms + the latency fence, ex: range of 1 to (1 + 15) ms).\nDefault: 15",
                    "type": "number"
                },
                "serializeFunctions": {
                    "description": "Serialize functions on any object. Default: false",
                    "type": "boolean"
                },
                "socketTimeoutMS": {
                    "description": "TCP Socket timeout setting. Default: 360000",
                    "type": "number"
                },
                "ssl": {
                    "description": "Use ssl connection (needs to have a mongod server with ssl support). Default: false",
                    "type": "boolean"
                },
                "sslCA": {
                    "anyOf": [
                        {
                            "items": {
                                "type": "string"
                            },
                            "type": "array"
                        },
                        {
                            "items": {
                                "description": "Raw data is stored in instances of the Buffer class.\nA Buffer is similar to an array of integers but corresponds to a raw memory allocation outside the V8 heap.  A Buffer cannot be resized.\nValid string encodings: 'ascii'|'utf8'|'utf16le'|'ucs2'(alias of 'utf16le')|'base64'|'binary'(deprecated)|'hex'",
                                "items": {
                                    "type": "number"
                                },
                                "type": "array"
                            },
                            "type": "array"
                        }
                    ],
                    "description": "Array of valid certificates either as Buffers or Strings\n(needs to have a mongod server with ssl support, 2.4 or higher)."
                },
                "sslCRL": {
                    "anyOf": [
                        {
                            "description": "Raw data is stored in instances of the Buffer class.\nA Buffer is similar to an array of integers but corresponds to a raw memory allocation outside the V8 heap.  A Buffer cannot be resized.\nValid string encodings: 'ascii'|'utf8'|'utf16le'|'ucs2'(alias of 'utf16le')|'base64'|'binary'(deprecated)|'hex'",
                            "items": {
                                "type": "number"
                            },
                            "type": "array"
                        },
                        {
                            "type": "string"
                        }
                    ],
                    "description": "SSL Certificate revocation list binary buffer\n(needs to have a mongod server with ssl support, 2.4 or higher)"
                },
                "sslCert": {
                    "anyOf": [
                        {
                            "description": "Raw data is stored in instances of the Buffer class.\nA Buffer is similar to an array of integers but corresponds to a raw memory allocation outside the V8 heap.  A Buffer cannot be resized.\nValid string encodings: 'ascii'|'utf8'|'utf16le'|'ucs2'(alias of 'utf16le')|'base64'|'binary'(deprecated)|'hex'",
                            "items": {
                                "type": "number"
                            },
                            "type": "array"
                        },
                        {
                            "type": "string"
                        }
                    ],
                    "description": "String or buffer containing the certificate we wish to present\n(needs to have a mongod server with ssl support, 2.4 or higher)"
                },
                "sslKey": {
                    "description": "String or buffer containing the certificate private key we wish to present\n(needs to have a mongod server with ssl support, 2.4 or higher)",
                    "type": "string"
                },
                "sslPass": {
                    "anyOf": [
                        {
                            "description": "Raw data is stored in instances of the Buffer class.\nA Buffer is similar to an array of integers but corresponds to a raw memory allocation outside the V8 heap.  A Buffer cannot be resized.\nValid string encodings: 'ascii'|'utf8'|'utf16le'|'ucs2'(alias of 'utf16le')|'base64'|'binary'(deprecated)|'hex'",
                            "items": {
                                "type": "number"
                            },
                            "type": "array"
                        },
                        {
                            "type": "string"
                        }
                    ],
                    "description": "String or buffer containing the certificate password\n(needs to have a mongod server with ssl support, 2.4 or higher)"
                },
                "sslValidate": {
                    "description": "Validate mongod server certificate against ca (needs to have a mongod server with ssl support, 2.4 or higher).\nDefault: true",
                    "type": "boolean"
                },
                "subscribers": {
                    "description": "Subscribers to be loaded for this connection.\nAccepts both subscriber classes and directories where from subscribers need to be loaded.\nDirectories support glob patterns.",
                    "items": {
                        "anyOf": [
                            {
                                "$ref": "#/definitions/Function"
                            },
                            {
                                "type": "string"
                            }
                        ]
                    },
                    "type": "array"
                },
                "synchronize": {
                    "description": "Indicates if database schema should be auto created on every application launch.\nBe careful with this option and don't use this in production - otherwise you can lose production data.\nThis option is useful during debug and development.\nAlternative to it, you can use CLI and run schema:sync command.\n\nNote that for MongoDB database it does not create schema, because MongoDB is schemaless.\nInstead, it syncs just by creating indices.",
                    "type": "boolean"
                },
                "type": {
                    "description": "Database type.",
                    "enum": [
                        "mongodb"
                    ],
                    "type": "string"
                },
                "url": {
                    "description": "Connection url where perform connection to.",
                    "type": "string"
                },
                "useNewUrlParser": {
                    "description": "Determines whether or not to use the new url parser. Default: false",
                    "type": "boolean"
                },
                "useUnifiedTopology": {
                    "description": "Determines whether or not to use the new Server Discovery and Monitoring engine. Default: false\nhttps://github.com/mongodb/node-mongodb-native/releases/tag/v3.2.1",
                    "type": "boolean"
                },
                "username": {
                    "description": "Database username.",
                    "type": "string"
                },
                "validateOptions": {
                    "description": "Validate MongoClient passed in options for correctness. Default: false"
                },
                "w": {
                    "description": "The write concern.",
                    "type": [
                        "string",
                        "number"
                    ]
                },
                "wtimeout": {
                    "description": "The write concern timeout value.",
                    "type": "number"
                }
            },
            "required": [
                "type"
            ],
            "type": "object"
        },
        "MysqlConnectionCredentialsOptions": {
            "description": "MySQL specific connection credential options.",
            "properties": {
                "database": {
                    "description": "Database name to connect to.",
                    "type": "string"
                },
                "host": {
                    "description": "Database host.",
                    "type": "string"
                },
                "password": {
                    "description": "Database password.",
                    "type": "string"
                },
                "port": {
                    "description": "Database host port.",
                    "type": "number"
                },
                "socketPath": {
                    "description": "Database socket path",
                    "type": "string"
                },
                "ssl": {
                    "description": "Object with ssl parameters or a string containing name of ssl profile."
                },
                "url": {
                    "description": "Connection url where perform connection to.",
                    "type": "string"
                },
                "username": {
                    "description": "Database username.",
                    "type": "string"
                }
            },
            "type": "object"
        },
        "MysqlConnectionOptions": {
            "description": "MySQL specific connection options.",
            "properties": {
                "acquireTimeout": {
                    "description": "The milliseconds before a timeout occurs during the initial connection to the MySQL server. (Default: 10000)\nThis difference between connectTimeout and acquireTimeout is subtle and is described in the mysqljs/mysql docs\nhttps://github.com/mysqljs/mysql/tree/master#pool-options",
                    "type": "number"
                },
                "bigNumberStrings": {
                    "description": "Enabling both supportBigNumbers and bigNumberStrings forces big numbers (BIGINT and DECIMAL columns) to be always\nreturned as JavaScript String objects (Default: false). Enabling supportBigNumbers but leaving bigNumberStrings\ndisabled will return big numbers as String objects only when they cannot be accurately represented with\n[JavaScript Number objects](http://ecma262-5.com/ELS5_HTML.htm#Section_8.5) (which happens when they exceed the [-2^53, +2^53] range),\notherwise they will be returned as Number objects. This option is ignored if supportBigNumbers is disabled.",
                    "type": "boolean"
                },
                "cache": {
                    "anyOf": [
                        {
                            "properties": {
                                "alwaysEnabled": {
                                    "description": "If set to true then queries (using find methods and QueryBuilder's methods) will always be cached.",
                                    "type": "boolean"
                                },
                                "duration": {
                                    "description": "Time in milliseconds in which cache will expire.\nThis can be setup per-query.\nDefault value is 1000 which is equivalent to 1 second.",
                                    "type": "number"
                                },
                                "ignoreErrors": {
                                    "description": "Used to specify if cache errors should be ignored, and pass through the call to the Database.",
                                    "type": "boolean"
                                },
                                "options": {
                                    "description": "Used to provide redis connection options."
                                },
                                "provider": {
                                    "description": "Factory function for custom cache providers that implement QueryResultCache.",
                                    "type": "object"
                                },
                                "tableName": {
                                    "description": "Configurable table name for \"database\" type cache.\nDefault value is \"query-result-cache\"",
                                    "type": "string"
                                },
                                "type": {
                                    "description": "Type of caching.\n\n- \"database\" means cached values will be stored in the separate table in database. This is default value.\n- \"redis\" means cached values will be stored inside redis. You must provide redis connection options.",
                                    "enum": [
                                        "database",
                                        "ioredis",
                                        "ioredis/cluster",
                                        "redis"
                                    ],
                                    "type": "string"
                                }
                            },
                            "type": "object"
                        },
                        {
                            "type": "boolean"
                        }
                    ],
                    "description": "Allows to setup cache options."
                },
                "charset": {
                    "description": "The charset for the connection. This is called \"collation\" in the SQL-level of MySQL (like utf8_general_ci).\nIf a SQL-level charset is specified (like utf8mb4) then the default collation for that charset is used.\nDefault: 'UTF8_GENERAL_CI'",
                    "type": "string"
                },
                "cli": {
                    "description": "CLI settings.",
                    "properties": {
                        "entitiesDir": {
                            "description": "Directory where entities should be created by default.",
                            "type": "string"
                        },
                        "migrationsDir": {
                            "description": "Directory where migrations should be created by default.",
                            "type": "string"
                        },
                        "subscribersDir": {
                            "description": "Directory where subscribers should be created by default.",
                            "type": "string"
                        }
                    },
                    "type": "object"
                },
                "connectTimeout": {
                    "description": "The milliseconds before a timeout occurs during the initial connection to the MySQL server. (Default: 10000)",
                    "type": "number"
                },
                "database": {
                    "description": "Database name to connect to.",
                    "type": "string"
                },
                "dateStrings": {
                    "anyOf": [
                        {
                            "items": {
                                "type": "string"
                            },
                            "type": "array"
                        },
                        {
                            "type": "boolean"
                        }
                    ],
                    "description": "Force date types (TIMESTAMP, DATETIME, DATE) to be returned as strings rather then inflated into JavaScript Date objects.\nCan be true/false or an array of type names to keep as strings."
                },
                "debug": {
                    "anyOf": [
                        {
                            "items": {
                                "type": "string"
                            },
                            "type": "array"
                        },
                        {
                            "type": "boolean"
                        }
                    ],
                    "description": "Prints protocol details to stdout. Can be true/false or an array of packet type names that should be printed.\n(Default: false)"
                },
                "driver": {
                    "description": "The driver object\nThis defaults to require(\"mysql\").\nFalls back to require(\"mysql2\")"
                },
                "dropSchema": {
                    "description": "Drops the schema each time connection is being established.\nBe careful with this option and don't use this in production - otherwise you'll lose all production data.\nThis option is useful during debug and development.",
                    "type": "boolean"
                },
                "entities": {
                    "description": "Entities to be loaded for this connection.\nAccepts both entity classes and directories where from entities need to be loaded.\nDirectories support glob patterns.",
                    "items": {
                        "anyOf": [
                            {
                                "$ref": "#/definitions/Function"
                            },
                            {
                                "$ref": "#/definitions/EntitySchema<any>"
                            },
                            {
                                "type": "string"
                            }
                        ]
                    },
                    "type": "array"
                },
                "entityPrefix": {
                    "description": "Prefix to use on all tables (collections) of this connection in the database.",
                    "type": "string"
                },
                "entitySkipConstructor": {
                    "description": "When creating new Entity instances, skip all constructors when true.",
                    "type": "boolean"
                },
                "extra": {
                    "description": "Extra connection options to be passed to the underlying driver.\n\ntodo: deprecate this and move all database-specific types into hts own connection options object."
                },
                "flags": {
                    "description": "List of connection flags to use other than the default ones. It is also possible to blacklist default ones.\nFor more information, check https://github.com/mysqljs/mysql#connection-flags.",
                    "items": {
                        "type": "string"
                    },
                    "type": "array"
                },
                "host": {
                    "description": "Database host.",
                    "type": "string"
                },
                "insecureAuth": {
                    "description": "Allow connecting to MySQL instances that ask for the old (insecure) authentication method. (Default: false)",
                    "type": "boolean"
                },
                "legacySpatialSupport": {
                    "description": "Use spatial functions like GeomFromText and AsText which are removed in MySQL 8.\n(Default: true)",
                    "type": "boolean"
                },
                "logger": {
                    "anyOf": [
                        {
                            "$ref": "#/definitions/Logger"
                        },
                        {
                            "enum": [
                                "advanced-console",
                                "debug",
                                "file",
                                "simple-console"
                            ],
                            "type": "string"
                        }
                    ],
                    "description": "Logger instance used to log queries and events in the ORM."
                },
                "logging": {
                    "anyOf": [
                        {
                            "items": {
                                "enum": [
                                    "error",
                                    "info",
                                    "log",
                                    "migration",
                                    "query",
                                    "schema",
                                    "warn"
                                ],
                                "type": "string"
                            },
                            "type": "array"
                        },
                        {
                            "enum": [
                                "all",
                                false,
                                true
                            ]
                        }
                    ],
                    "description": "Logging options."
                },
                "maxQueryExecutionTime": {
                    "description": "Maximum number of milliseconds query should be executed before logger log a warning.",
                    "type": "number"
                },
                "migrations": {
                    "description": "Migrations to be loaded for this connection.\nAccepts both migration classes and directories where from migrations need to be loaded.\nDirectories support glob patterns.",
                    "items": {
                        "anyOf": [
                            {
                                "$ref": "#/definitions/Function"
                            },
                            {
                                "type": "string"
                            }
                        ]
                    },
                    "type": "array"
                },
                "migrationsRun": {
                    "description": "Indicates if migrations should be auto run on every application launch.\nAlternative to it, you can use CLI and run migrations:run command.",
                    "type": "boolean"
                },
                "migrationsTableName": {
                    "description": "Migrations table name, in case of different name from \"migrations\".\nAccepts single string name.",
                    "type": "string"
                },
                "migrationsTransactionMode": {
                    "description": "Transaction mode for migrations to run in",
                    "enum": [
                        "all",
                        "each",
                        "none"
                    ],
                    "type": "string"
                },
                "multipleStatements": {
                    "description": "Allow multiple mysql statements per query. Be careful with this, it could increase the scope of SQL injection attacks.\n(Default: false)",
                    "type": "boolean"
                },
                "name": {
                    "description": "Connection name. If connection name is not given then it will be called \"default\".\nDifferent connections must have different names.",
                    "type": "string"
                },
                "namingStrategy": {
                    "$ref": "#/definitions/NamingStrategyInterface",
                    "description": "Naming strategy to be used to name tables and columns in the database."
                },
                "password": {
                    "description": "Database password.",
                    "type": "string"
                },
                "port": {
                    "description": "Database host port.",
                    "type": "number"
                },
                "replication": {
                    "description": "Replication setup.",
                    "properties": {
                        "canRetry": {
                            "description": "If true, PoolCluster will attempt to reconnect when connection fails. (Default: true)",
                            "type": "boolean"
                        },
                        "master": {
                            "$ref": "#/definitions/MysqlConnectionCredentialsOptions",
                            "description": "Master server used by orm to perform writes."
                        },
                        "removeNodeErrorCount": {
                            "description": "If connection fails, node's errorCount increases.\nWhen errorCount is greater than removeNodeErrorCount, remove a node in the PoolCluster. (Default: 5)",
                            "type": "number"
                        },
                        "restoreNodeTimeout": {
                            "description": "If connection fails, specifies the number of milliseconds before another connection attempt will be made.\nIf set to 0, then node will be removed instead and never re-used. (Default: 0)",
                            "type": "number"
                        },
                        "selector": {
                            "description": "Determines how slaves are selected:\nRR: Select one alternately (Round-Robin).\nRANDOM: Select the node by random function.\nORDER: Select the first node available unconditionally.",
                            "enum": [
                                "ORDER",
                                "RANDOM",
                                "RR"
                            ],
                            "type": "string"
                        },
                        "slaves": {
                            "description": "List of read-from severs (slaves).",
                            "items": {
                                "$ref": "#/definitions/MysqlConnectionCredentialsOptions"
                            },
                            "type": "array"
                        }
                    },
                    "required": [
                        "master",
                        "slaves"
                    ],
                    "type": "object"
                },
                "socketPath": {
                    "description": "Database socket path",
                    "type": "string"
                },
                "ssl": {
                    "description": "Object with ssl parameters or a string containing name of ssl profile."
                },
                "subscribers": {
                    "description": "Subscribers to be loaded for this connection.\nAccepts both subscriber classes and directories where from subscribers need to be loaded.\nDirectories support glob patterns.",
                    "items": {
                        "anyOf": [
                            {
                                "$ref": "#/definitions/Function"
                            },
                            {
                                "type": "string"
                            }
                        ]
                    },
                    "type": "array"
                },
                "supportBigNumbers": {
                    "description": "When dealing with big numbers (BIGINT and DECIMAL columns) in the database, you should enable this option (Default: false)",
                    "type": "boolean"
                },
                "synchronize": {
                    "description": "Indicates if database schema should be auto created on every application launch.\nBe careful with this option and don't use this in production - otherwise you can lose production data.\nThis option is useful during debug and development.\nAlternative to it, you can use CLI and run schema:sync command.\n\nNote that for MongoDB database it does not create schema, because MongoDB is schemaless.\nInstead, it syncs just by creating indices.",
                    "type": "boolean"
                },
                "timezone": {
                    "description": "The timezone configured on the MySQL server.\nThis is used to type cast server date/time values to JavaScript Date object and vice versa.\nThis can be 'local', 'Z', or an offset in the form +HH:MM or -HH:MM. (Default: 'local')",
                    "type": "string"
                },
                "trace": {
                    "description": "Generates stack traces on Error to include call site of library entrance (\"long stack traces\").\nSlight performance penalty for most calls. (Default: true)",
                    "type": "boolean"
                },
                "type": {
                    "description": "Database type.",
                    "enum": [
                        "mariadb",
                        "mysql"
                    ],
                    "type": "string"
                },
                "url": {
                    "description": "Connection url where perform connection to.",
                    "type": "string"
                },
                "username": {
                    "description": "Database username.",
                    "type": "string"
                }
            },
            "required": [
                "type"
            ],
            "type": "object"
        },
        "NamingStrategyInterface": {
            "description": "Naming strategy defines how auto-generated names for such things like table name, or table column gonna be\ngenerated.",
            "properties": {
                "materializedPathColumnName": {
                    "description": "Column name for materialized paths.",
                    "type": "string"
                },
                "name": {
                    "description": "Naming strategy name.",
                    "type": "string"
                },
                "nestedSetColumnNames": {
                    "description": "Column names for nested sets.",
                    "properties": {
                        "left": {
                            "type": "string"
                        },
                        "right": {
                            "type": "string"
                        }
                    },
                    "required": [
                        "left",
                        "right"
                    ],
                    "type": "object"
                }
            },
            "required": [
                "materializedPathColumnName",
                "nestedSetColumnNames"
            ],
            "type": "object"
        },
        "NotificationConfig": {
            "properties": {
                "events": {
                    "items": {
                        "anyOf": [
                            {
                                "$ref": "#/definitions/NotificationEventConfig"
                            },
                            {
                                "items": {
                                    "enum": [
                                        "configUpdated",
                                        "eventActioned",
                                        "pollingError",
                                        "runStateChanged"
                                    ],
                                    "type": "string"
                                },
                                "type": "array"
                            }
                        ]
                    },
                    "type": "array"
                },
                "providers": {
                    "description": "A list of notification providers (Discord, etc..) to configure. Each object in the list is one provider. Multiple of the same provider can be provided but must have different names",
                    "items": {
                        "$ref": "#/definitions/DiscordProviderConfig"
                    },
                    "type": "array"
                }
            },
            "required": [
                "events",
                "providers"
            ],
            "type": "object"
        },
        "NotificationEventConfig": {
            "properties": {
                "providers": {
                    "items": {
                        "type": "string"
                    },
                    "type": "array"
                },
                "types": {
                    "items": {
                        "enum": [
                            "configUpdated",
                            "eventActioned",
                            "pollingError",
                            "runStateChanged"
                        ],
                        "type": "string"
                    },
                    "type": "array"
                }
            },
            "required": [
                "providers",
                "types"
            ],
            "type": "object"
        },
        "OperatorCacheConfig": {
            "properties": {
                "actionedEventsDefault": {
                    "default": 25,
                    "description": "The **default** number of Events that the cache will store triggered result summaries for\n\nThese summaries are viewable through the Web UI.\n\nThe value specified cannot be larger than `actionedEventsMax` for the global/bot config (if set)",
                    "type": "number"
                },
                "actionedEventsMax": {
                    "default": 25,
                    "description": "The **maximum** number of Events that the cache should store triggered result summaries for\n\nThese summaries are viewable through the Web UI.\n\nThe value specified by a subreddit cannot be larger than the value set by the Operator for the global/bot config (if set)",
                    "type": "number"
                },
                "authorTTL": {
                    "default": 60,
                    "description": "Amount of time, in seconds, author activity history (Comments/Submission) should be cached\n\n* If `0` or `true` will cache indefinitely (not recommended)\n* If `false` will not cache\n\n* ENV => `AUTHOR_TTL`\n* ARG => `--authorTTL <sec>`",
                    "examples": [
                        60
                    ],
                    "type": [
                        "number",
                        "boolean"
                    ]
                },
                "commentTTL": {
                    "default": 60,
                    "description": "Amount of time, in seconds, a comment should be cached\n\n* If `0` or `true` will cache indefinitely (not recommended)\n* If `false` will not cache",
                    "examples": [
                        60
                    ],
                    "type": [
                        "number",
                        "boolean"
                    ]
                },
                "filterCriteriaTTL": {
                    "default": 60,
                    "description": "Amount of time, in seconds, to cache filter criteria results (`authorIs` and `itemIs` results)\n\nThis is especially useful if when polling high-volume comments and your checks rely on author/item filters\n\n* If `0` or `true` will cache indefinitely (not recommended)\n* If `false` will not cache",
                    "examples": [
                        60
                    ],
                    "type": [
                        "number",
                        "boolean"
                    ]
                },
                "provider": {
                    "anyOf": [
                        {
                            "$ref": "#/definitions/CacheOptions"
                        },
                        {
                            "enum": [
                                "memory",
                                "none",
                                "redis"
                            ],
                            "type": "string"
                        }
                    ],
                    "description": "The cache provider and, optionally, a custom configuration for that provider\n\nIf not present or `null` provider will be `memory`.\n\nTo specify another `provider` but use its default configuration set this property to a string of one of the available providers: `memory`, `redis`, or `none`"
                },
                "submissionTTL": {
                    "default": 60,
                    "description": "Amount of time, in seconds, a submission should be cached\n\n* If `0` or `true` will cache indefinitely (not recommended)\n* If `false` will not cache",
                    "examples": [
                        60
                    ],
                    "type": [
                        "number",
                        "boolean"
                    ]
                },
                "subredditTTL": {
                    "default": 600,
                    "description": "Amount of time, in seconds, a subreddit (attributes) should be cached\n\n* If `0` or `true` will cache indefinitely (not recommended)\n* If `false` will not cache",
                    "examples": [
                        600
                    ],
                    "type": [
                        "number",
                        "boolean"
                    ]
                },
                "userNotesTTL": {
                    "default": 300,
                    "description": "Amount of time, in seconds, [Toolbox User Notes](https://www.reddit.com/r/toolbox/wiki/docs/usernotes) should be cached\n\n* If `0` or `true` will cache indefinitely (not recommended)\n* If `false` will not cache",
                    "examples": [
                        300
                    ],
                    "type": [
                        "number",
                        "boolean"
                    ]
                },
                "wikiTTL": {
                    "default": 300,
                    "description": "Amount of time, in seconds, wiki content pages should be cached\n\n* If `0` or `true` will cache indefinitely (not recommended)\n* If `false` will not cache",
                    "examples": [
                        300
                    ],
                    "type": [
                        "number",
                        "boolean"
                    ]
                }
            },
            "type": "object"
        },
        "PollingDefaults": {
            "properties": {
                "delayUntil": {
                    "description": "Delay processing Activity until it is `N` seconds old\n\nUseful if there are other bots that may process an Activity and you want this bot to run first/last/etc.\n\nIf the Activity is already `N` seconds old when it is initially retrieved no refresh of the Activity occurs (no API request is made) and it is immediately processed.",
                    "type": "number"
                },
                "interval": {
                    "default": 30,
                    "description": "Amount of time, in seconds, to wait between requests",
                    "examples": [
                        30
                    ],
                    "type": "number"
                },
                "limit": {
                    "default": 50,
                    "description": "The maximum number of Activities to get on every request",
                    "examples": [
                        50
                    ],
                    "type": "number"
                }
            },
            "type": "object"
        },
        "PostgresConnectionCredentialsOptions": {
            "description": "Postgres specific connection credential options.",
            "properties": {
                "database": {
                    "description": "Database name to connect to.",
                    "type": "string"
                },
                "host": {
                    "description": "Database host.",
                    "type": "string"
                },
                "password": {
                    "description": "Database password.",
                    "type": [
                        "string",
                        "object"
                    ]
                },
                "port": {
                    "description": "Database host port.",
                    "type": "number"
                },
                "ssl": {
                    "anyOf": [
                        {
                            "$ref": "#/definitions/TlsOptions"
                        },
                        {
                            "type": "boolean"
                        }
                    ],
                    "description": "Object with ssl parameters"
                },
                "url": {
                    "description": "Connection url where perform connection to.",
                    "type": "string"
                },
                "username": {
                    "description": "Database username.",
                    "type": "string"
                }
            },
            "type": "object"
        },
        "PostgresConnectionOptions": {
            "description": "Postgres-specific connection options.",
            "properties": {
                "applicationName": {
                    "description": "sets the application_name var to help db administrators identify\nthe service using this connection. Defaults to 'undefined'",
                    "type": "string"
                },
                "cache": {
                    "anyOf": [
                        {
                            "properties": {
                                "alwaysEnabled": {
                                    "description": "If set to true then queries (using find methods and QueryBuilder's methods) will always be cached.",
                                    "type": "boolean"
                                },
                                "duration": {
                                    "description": "Time in milliseconds in which cache will expire.\nThis can be setup per-query.\nDefault value is 1000 which is equivalent to 1 second.",
                                    "type": "number"
                                },
                                "ignoreErrors": {
                                    "description": "Used to specify if cache errors should be ignored, and pass through the call to the Database.",
                                    "type": "boolean"
                                },
                                "options": {
                                    "description": "Used to provide redis connection options."
                                },
                                "provider": {
                                    "description": "Factory function for custom cache providers that implement QueryResultCache.",
                                    "type": "object"
                                },
                                "tableName": {
                                    "description": "Configurable table name for \"database\" type cache.\nDefault value is \"query-result-cache\"",
                                    "type": "string"
                                },
                                "type": {
                                    "description": "Type of caching.\n\n- \"database\" means cached values will be stored in the separate table in database. This is default value.\n- \"redis\" means cached values will be stored inside redis. You must provide redis connection options.",
                                    "enum": [
                                        "database",
                                        "ioredis",
                                        "ioredis/cluster",
                                        "redis"
                                    ],
                                    "type": "string"
                                }
                            },
                            "type": "object"
                        },
                        {
                            "type": "boolean"
                        }
                    ],
                    "description": "Allows to setup cache options."
                },
                "cli": {
                    "description": "CLI settings.",
                    "properties": {
                        "entitiesDir": {
                            "description": "Directory where entities should be created by default.",
                            "type": "string"
                        },
                        "migrationsDir": {
                            "description": "Directory where migrations should be created by default.",
                            "type": "string"
                        },
                        "subscribersDir": {
                            "description": "Directory where subscribers should be created by default.",
                            "type": "string"
                        }
                    },
                    "type": "object"
                },
                "connectTimeoutMS": {
                    "description": "The milliseconds before a timeout occurs during the initial connection to the postgres\nserver. If undefined, or set to 0, there is no timeout. Defaults to undefined.",
                    "type": "number"
                },
                "database": {
                    "description": "Database name to connect to.",
                    "type": "string"
                },
                "driver": {
                    "description": "The driver object\nThis defaults to `require(\"pg\")`."
                },
                "dropSchema": {
                    "description": "Drops the schema each time connection is being established.\nBe careful with this option and don't use this in production - otherwise you'll lose all production data.\nThis option is useful during debug and development.",
                    "type": "boolean"
                },
                "entities": {
                    "description": "Entities to be loaded for this connection.\nAccepts both entity classes and directories where from entities need to be loaded.\nDirectories support glob patterns.",
                    "items": {
                        "anyOf": [
                            {
                                "$ref": "#/definitions/Function"
                            },
                            {
                                "$ref": "#/definitions/EntitySchema<any>"
                            },
                            {
                                "type": "string"
                            }
                        ]
                    },
                    "type": "array"
                },
                "entityPrefix": {
                    "description": "Prefix to use on all tables (collections) of this connection in the database.",
                    "type": "string"
                },
                "entitySkipConstructor": {
                    "description": "When creating new Entity instances, skip all constructors when true.",
                    "type": "boolean"
                },
                "extra": {
                    "description": "Extra connection options to be passed to the underlying driver.\n\ntodo: deprecate this and move all database-specific types into hts own connection options object."
                },
                "host": {
                    "description": "Database host.",
                    "type": "string"
                },
                "installExtensions": {
                    "description": "Automatically install postgres extensions",
                    "type": "boolean"
                },
                "logNotifications": {
                    "description": "Include notification messages from Postgres server in client logs",
                    "type": "boolean"
                },
                "logger": {
                    "anyOf": [
                        {
                            "$ref": "#/definitions/Logger"
                        },
                        {
                            "enum": [
                                "advanced-console",
                                "debug",
                                "file",
                                "simple-console"
                            ],
                            "type": "string"
                        }
                    ],
                    "description": "Logger instance used to log queries and events in the ORM."
                },
                "logging": {
                    "anyOf": [
                        {
                            "items": {
                                "enum": [
                                    "error",
                                    "info",
                                    "log",
                                    "migration",
                                    "query",
                                    "schema",
                                    "warn"
                                ],
                                "type": "string"
                            },
                            "type": "array"
                        },
                        {
                            "enum": [
                                "all",
                                false,
                                true
                            ]
                        }
                    ],
                    "description": "Logging options."
                },
                "maxQueryExecutionTime": {
                    "description": "Maximum number of milliseconds query should be executed before logger log a warning.",
                    "type": "number"
                },
                "migrations": {
                    "description": "Migrations to be loaded for this connection.\nAccepts both migration classes and directories where from migrations need to be loaded.\nDirectories support glob patterns.",
                    "items": {
                        "anyOf": [
                            {
                                "$ref": "#/definitions/Function"
                            },
                            {
                                "type": "string"
                            }
                        ]
                    },
                    "type": "array"
                },
                "migrationsRun": {
                    "description": "Indicates if migrations should be auto run on every application launch.\nAlternative to it, you can use CLI and run migrations:run command.",
                    "type": "boolean"
                },
                "migrationsTableName": {
                    "description": "Migrations table name, in case of different name from \"migrations\".\nAccepts single string name.",
                    "type": "string"
                },
                "migrationsTransactionMode": {
                    "description": "Transaction mode for migrations to run in",
                    "enum": [
                        "all",
                        "each",
                        "none"
                    ],
                    "type": "string"
                },
                "name": {
                    "description": "Connection name. If connection name is not given then it will be called \"default\".\nDifferent connections must have different names.",
                    "type": "string"
                },
                "namingStrategy": {
                    "$ref": "#/definitions/NamingStrategyInterface",
                    "description": "Naming strategy to be used to name tables and columns in the database."
                },
                "nativeDriver": {
                    "description": "The driver object\nThis defaults to `require(\"pg-native\")`."
                },
                "password": {
                    "description": "Database password.",
                    "type": [
                        "string",
                        "object"
                    ]
                },
                "poolErrorHandler": {
                    "type": "object"
                },
                "port": {
                    "description": "Database host port.",
                    "type": "number"
                },
                "replication": {
                    "description": "Replication setup.",
                    "properties": {
                        "master": {
                            "$ref": "#/definitions/PostgresConnectionCredentialsOptions",
                            "description": "Master server used by orm to perform writes."
                        },
                        "slaves": {
                            "description": "List of read-from severs (slaves).",
                            "items": {
                                "$ref": "#/definitions/PostgresConnectionCredentialsOptions"
                            },
                            "type": "array"
                        }
                    },
                    "required": [
                        "master",
                        "slaves"
                    ],
                    "type": "object"
                },
                "schema": {
                    "description": "Schema name.",
                    "type": "string"
                },
                "ssl": {
                    "anyOf": [
                        {
                            "$ref": "#/definitions/TlsOptions"
                        },
                        {
                            "type": "boolean"
                        }
                    ],
                    "description": "Object with ssl parameters"
                },
                "subscribers": {
                    "description": "Subscribers to be loaded for this connection.\nAccepts both subscriber classes and directories where from subscribers need to be loaded.\nDirectories support glob patterns.",
                    "items": {
                        "anyOf": [
                            {
                                "$ref": "#/definitions/Function"
                            },
                            {
                                "type": "string"
                            }
                        ]
                    },
                    "type": "array"
                },
                "synchronize": {
                    "description": "Indicates if database schema should be auto created on every application launch.\nBe careful with this option and don't use this in production - otherwise you can lose production data.\nThis option is useful during debug and development.\nAlternative to it, you can use CLI and run schema:sync command.\n\nNote that for MongoDB database it does not create schema, because MongoDB is schemaless.\nInstead, it syncs just by creating indices.",
                    "type": "boolean"
                },
                "type": {
                    "description": "Database type.",
                    "enum": [
                        "postgres"
                    ],
                    "type": "string"
                },
                "url": {
                    "description": "Connection url where perform connection to.",
                    "type": "string"
                },
                "useUTC": {
                    "description": "A boolean determining whether to pass time values in UTC or local time. (default: true).",
                    "type": "boolean"
                },
                "username": {
                    "description": "Database username.",
                    "type": "string"
                },
                "uuidExtension": {
                    "description": "The Postgres extension to use to generate UUID columns. Defaults to uuid-ossp.\nIf pgcrypto is selected, TypeORM will use the gen_random_uuid() function from this extension.\nIf uuid-ossp is selected, TypeORM will use the uuid_generate_v4() function from this extension.",
                    "enum": [
                        "pgcrypto",
                        "uuid-ossp"
                    ],
                    "type": "string"
                }
            },
            "required": [
                "type"
            ],
            "type": "object"
        },
        "PxfObject": {
            "properties": {
                "buf": {
                    "anyOf": [
                        {
                            "description": "Raw data is stored in instances of the Buffer class.\nA Buffer is similar to an array of integers but corresponds to a raw memory allocation outside the V8 heap.  A Buffer cannot be resized.\nValid string encodings: 'ascii'|'utf8'|'utf16le'|'ucs2'(alias of 'utf16le')|'base64'|'binary'(deprecated)|'hex'",
                            "items": {
                                "type": "number"
                            },
                            "type": "array"
                        },
                        {
                            "type": "string"
                        }
                    ],
                    "description": "PFX or PKCS12 encoded private key and certificate chain."
                },
                "passphrase": {
                    "description": "Optional passphrase.",
                    "type": "string"
                }
            },
            "required": [
                "buf"
            ],
            "type": "object"
        },
        "ReadPreference": {
            "description": "Creates a new ReadPreference instance.",
            "properties": {
                "mode": {
                    "description": "The ReadPreference mode as listed above.",
                    "type": "string"
                },
                "tags": {
                    "description": "An object representing read preference tags."
                }
            },
            "required": [
                "mode",
                "tags"
            ],
            "type": "object"
        },
        "RedditCredentials": {
            "description": "Credentials required for the bot to interact with Reddit's API\n\nThese credentials will provided to both the API and Web interface unless otherwise specified with the `web.credentials` property\n\nRefer to the [required credentials table](https://github.com/FoxxMD/context-mod/blob/master/docs/operatorConfiguration.md#minimum-required-configuration) to see what is necessary to run the bot.",
            "examples": [
                {
                    "accessToken": "p75_1c467b2",
                    "clientId": "f4b4df1_9oiu",
                    "clientSecret": "34v5q1c564_yt7",
                    "redirectUri": "http://localhost:8085/callback",
                    "refreshToken": "34_f1w1v4"
                }
            ],
            "properties": {
                "accessToken": {
                    "description": "Access token retrieved from authenticating an account with your Reddit Application\n\n* ENV => `ACCESS_TOKEN`\n* ARG => `--accessToken <token>`",
                    "examples": [
                        "p75_1c467b2"
                    ],
                    "type": "string"
                },
                "clientId": {
                    "description": "Client ID for your Reddit application\n\n* ENV => `CLIENT_ID`\n* ARG => `--clientId <id>`",
                    "examples": [
                        "f4b4df1c7b2"
                    ],
                    "type": "string"
                },
                "clientSecret": {
                    "description": "Client Secret for your Reddit application\n\n* ENV => `CLIENT_SECRET`\n* ARG => `--clientSecret <id>`",
                    "examples": [
                        "34v5q1c56ub"
                    ],
                    "type": "string"
                },
                "refreshToken": {
                    "description": "Refresh token retrieved from authenticating an account with your Reddit Application\n\n* ENV => `REFRESH_TOKEN`\n* ARG => `--refreshToken <token>`",
                    "examples": [
                        "34_f1w1v4"
                    ],
                    "type": "string"
                }
            },
            "type": "object"
        },
        "SecureContext": {
            "properties": {
                "context": {
                }
            },
            "required": [
                "context"
            ],
            "type": "object"
        },
        "SqljsConnectionOptions": {
            "description": "Sql.js-specific connection options.",
            "properties": {
                "autoSave": {
                    "description": "Enables the autoSave mechanism which either saves to location\nor calls autoSaveCallback every time a change to the database is made.",
                    "type": "boolean"
                },
                "autoSaveCallback": {
                    "$ref": "#/definitions/Function",
                    "description": "A function that gets called on every change instead of the internal autoSave function.\nautoSave has to be enabled for this to work."
                },
                "cache": {
                    "anyOf": [
                        {
                            "properties": {
                                "alwaysEnabled": {
                                    "description": "If set to true then queries (using find methods and QueryBuilder's methods) will always be cached.",
                                    "type": "boolean"
                                },
                                "duration": {
                                    "description": "Time in milliseconds in which cache will expire.\nThis can be setup per-query.\nDefault value is 1000 which is equivalent to 1 second.",
                                    "type": "number"
                                },
                                "ignoreErrors": {
                                    "description": "Used to specify if cache errors should be ignored, and pass through the call to the Database.",
                                    "type": "boolean"
                                },
                                "options": {
                                    "description": "Used to provide redis connection options."
                                },
                                "provider": {
                                    "description": "Factory function for custom cache providers that implement QueryResultCache.",
                                    "type": "object"
                                },
                                "tableName": {
                                    "description": "Configurable table name for \"database\" type cache.\nDefault value is \"query-result-cache\"",
                                    "type": "string"
                                },
                                "type": {
                                    "description": "Type of caching.\n\n- \"database\" means cached values will be stored in the separate table in database. This is default value.\n- \"redis\" means cached values will be stored inside redis. You must provide redis connection options.",
                                    "enum": [
                                        "database",
                                        "ioredis",
                                        "ioredis/cluster",
                                        "redis"
                                    ],
                                    "type": "string"
                                }
                            },
                            "type": "object"
                        },
                        {
                            "type": "boolean"
                        }
                    ],
                    "description": "Allows to setup cache options."
                },
                "cli": {
                    "description": "CLI settings.",
                    "properties": {
                        "entitiesDir": {
                            "description": "Directory where entities should be created by default.",
                            "type": "string"
                        },
                        "migrationsDir": {
                            "description": "Directory where migrations should be created by default.",
                            "type": "string"
                        },
                        "subscribersDir": {
                            "description": "Directory where subscribers should be created by default.",
                            "type": "string"
                        }
                    },
                    "type": "object"
                },
                "database": {
                    "additionalProperties": false,
                    "description": "A Uint8Array that gets imported when the connection is opened.",
                    "patternProperties": {
                        "^[0-9]+$": {
                            "type": "number"
                        }
                    },
                    "type": "object"
                },
                "driver": {
                    "description": "The driver object\nThis defaults to require(\"sql.js\")"
                },
                "dropSchema": {
                    "description": "Drops the schema each time connection is being established.\nBe careful with this option and don't use this in production - otherwise you'll lose all production data.\nThis option is useful during debug and development.",
                    "type": "boolean"
                },
                "entities": {
                    "description": "Entities to be loaded for this connection.\nAccepts both entity classes and directories where from entities need to be loaded.\nDirectories support glob patterns.",
                    "items": {
                        "anyOf": [
                            {
                                "$ref": "#/definitions/Function"
                            },
                            {
                                "$ref": "#/definitions/EntitySchema<any>"
                            },
                            {
                                "type": "string"
                            }
                        ]
                    },
                    "type": "array"
                },
                "entityPrefix": {
                    "description": "Prefix to use on all tables (collections) of this connection in the database.",
                    "type": "string"
                },
                "entitySkipConstructor": {
                    "description": "When creating new Entity instances, skip all constructors when true.",
                    "type": "boolean"
                },
                "extra": {
                    "description": "Extra connection options to be passed to the underlying driver.\n\ntodo: deprecate this and move all database-specific types into hts own connection options object."
                },
                "location": {
                    "description": "File path (Node.js) or local storage key (browser) to load and save database from.\nIf this is specified without autoSave, the database is loaded from the location\nand can be saved manually via the SqljsEntityManager. If autoSave is enabled,\nlocation is used to automatically save the database.",
                    "type": "string"
                },
                "logger": {
                    "anyOf": [
                        {
                            "$ref": "#/definitions/Logger"
                        },
                        {
                            "enum": [
                                "advanced-console",
                                "debug",
                                "file",
                                "simple-console"
                            ],
                            "type": "string"
                        }
                    ],
                    "description": "Logger instance used to log queries and events in the ORM."
                },
                "logging": {
                    "anyOf": [
                        {
                            "items": {
                                "enum": [
                                    "error",
                                    "info",
                                    "log",
                                    "migration",
                                    "query",
                                    "schema",
                                    "warn"
                                ],
                                "type": "string"
                            },
                            "type": "array"
                        },
                        {
                            "enum": [
                                "all",
                                false,
                                true
                            ]
                        }
                    ],
                    "description": "Logging options."
                },
                "maxQueryExecutionTime": {
                    "description": "Maximum number of milliseconds query should be executed before logger log a warning.",
                    "type": "number"
                },
                "migrations": {
                    "description": "Migrations to be loaded for this connection.\nAccepts both migration classes and directories where from migrations need to be loaded.\nDirectories support glob patterns.",
                    "items": {
                        "anyOf": [
                            {
                                "$ref": "#/definitions/Function"
                            },
                            {
                                "type": "string"
                            }
                        ]
                    },
                    "type": "array"
                },
                "migrationsRun": {
                    "description": "Indicates if migrations should be auto run on every application launch.\nAlternative to it, you can use CLI and run migrations:run command.",
                    "type": "boolean"
                },
                "migrationsTableName": {
                    "description": "Migrations table name, in case of different name from \"migrations\".\nAccepts single string name.",
                    "type": "string"
                },
                "migrationsTransactionMode": {
                    "description": "Transaction mode for migrations to run in",
                    "enum": [
                        "all",
                        "each",
                        "none"
                    ],
                    "type": "string"
                },
                "name": {
                    "description": "Connection name. If connection name is not given then it will be called \"default\".\nDifferent connections must have different names.",
                    "type": "string"
                },
                "namingStrategy": {
                    "$ref": "#/definitions/NamingStrategyInterface",
                    "description": "Naming strategy to be used to name tables and columns in the database."
                },
                "sqlJsConfig": {
                    "description": "Config that's used to initialize sql.js."
                },
                "subscribers": {
                    "description": "Subscribers to be loaded for this connection.\nAccepts both subscriber classes and directories where from subscribers need to be loaded.\nDirectories support glob patterns.",
                    "items": {
                        "anyOf": [
                            {
                                "$ref": "#/definitions/Function"
                            },
                            {
                                "type": "string"
                            }
                        ]
                    },
                    "type": "array"
                },
                "synchronize": {
                    "description": "Indicates if database schema should be auto created on every application launch.\nBe careful with this option and don't use this in production - otherwise you can lose production data.\nThis option is useful during debug and development.\nAlternative to it, you can use CLI and run schema:sync command.\n\nNote that for MongoDB database it does not create schema, because MongoDB is schemaless.\nInstead, it syncs just by creating indices.",
                    "type": "boolean"
                },
                "type": {
                    "description": "Database type.",
                    "enum": [
                        "sqljs"
                    ],
                    "type": "string"
                },
                "useLocalForage": {
                    "description": "Enables the usage of the localforage library to save & load the database asynchronously from the\nindexedDB instead of using the synchron local storage methods in a browser environment.",
                    "type": "boolean"
                }
            },
            "required": [
                "type"
            ],
            "type": "object"
        },
        "ThirdPartyCredentialsJsonConfig": {
            "additionalProperties": {
            },
            "properties": {
                "youtube": {
                    "properties": {
                        "apiKey": {
                            "type": "string"
                        }
                    },
                    "required": [
                        "apiKey"
                    ],
                    "type": "object"
                }
            },
            "type": "object"
        },
        "TlsOptions": {
            "properties": {
                "ALPNProtocols": {
                    "anyOf": [
                        {
                            "items": {
                                "type": "string"
                            },
                            "type": "array"
                        },
                        {
                            "additionalProperties": false,
                            "patternProperties": {
                                "^[0-9]+$": {
                                    "type": "number"
                                }
                            },
                            "type": "object"
                        },
                        {
                            "items": {
                                "additionalProperties": false,
                                "patternProperties": {
                                    "^[0-9]+$": {
                                        "type": "number"
                                    }
                                },
                                "type": "object"
                            },
                            "type": "array"
                        }
                    ],
                    "description": "An array of strings or a Buffer naming possible ALPN protocols.\n(Protocols should be ordered by their priority.)"
                },
                "SNICallback": {
                    "description": "SNICallback(servername, cb) <Function> A function that will be\ncalled if the client supports SNI TLS extension. Two arguments\nwill be passed when called: servername and cb. SNICallback should\ninvoke cb(null, ctx), where ctx is a SecureContext instance.\n(tls.createSecureContext(...) can be used to get a proper\nSecureContext.) If SNICallback wasn't provided the default callback\nwith high-level API will be used (see below).",
                    "type": "object"
                },
                "allowHalfOpen": {
                    "default": false,
                    "description": "Indicates whether half-opened TCP connections are allowed.",
                    "type": "boolean"
                },
                "ca": {
                    "anyOf": [
                        {
                            "description": "Raw data is stored in instances of the Buffer class.\nA Buffer is similar to an array of integers but corresponds to a raw memory allocation outside the V8 heap.  A Buffer cannot be resized.\nValid string encodings: 'ascii'|'utf8'|'utf16le'|'ucs2'(alias of 'utf16le')|'base64'|'binary'(deprecated)|'hex'",
                            "items": {
                                "type": "number"
                            },
                            "type": "array"
                        },
                        {
                            "items": {
                                "anyOf": [
                                    {
                                        "description": "Raw data is stored in instances of the Buffer class.\nA Buffer is similar to an array of integers but corresponds to a raw memory allocation outside the V8 heap.  A Buffer cannot be resized.\nValid string encodings: 'ascii'|'utf8'|'utf16le'|'ucs2'(alias of 'utf16le')|'base64'|'binary'(deprecated)|'hex'",
                                        "items": {
                                            "type": "number"
                                        },
                                        "type": "array"
                                    },
                                    {
                                        "type": "string"
                                    }
                                ]
                            },
                            "type": "array"
                        },
                        {
                            "type": "string"
                        }
                    ],
                    "description": "Optionally override the trusted CA certificates. Default is to trust\nthe well-known CAs curated by Mozilla. Mozilla's CAs are completely\nreplaced when CAs are explicitly specified using this option."
                },
                "cert": {
                    "anyOf": [
                        {
                            "description": "Raw data is stored in instances of the Buffer class.\nA Buffer is similar to an array of integers but corresponds to a raw memory allocation outside the V8 heap.  A Buffer cannot be resized.\nValid string encodings: 'ascii'|'utf8'|'utf16le'|'ucs2'(alias of 'utf16le')|'base64'|'binary'(deprecated)|'hex'",
                            "items": {
                                "type": "number"
                            },
                            "type": "array"
                        },
                        {
                            "items": {
                                "anyOf": [
                                    {
                                        "description": "Raw data is stored in instances of the Buffer class.\nA Buffer is similar to an array of integers but corresponds to a raw memory allocation outside the V8 heap.  A Buffer cannot be resized.\nValid string encodings: 'ascii'|'utf8'|'utf16le'|'ucs2'(alias of 'utf16le')|'base64'|'binary'(deprecated)|'hex'",
                                        "items": {
                                            "type": "number"
                                        },
                                        "type": "array"
                                    },
                                    {
                                        "type": "string"
                                    }
                                ]
                            },
                            "type": "array"
                        },
                        {
                            "type": "string"
                        }
                    ],
                    "description": "Cert chains in PEM format. One cert chain should be provided per\nprivate key. Each cert chain should consist of the PEM formatted\ncertificate for a provided private key, followed by the PEM\nformatted intermediate certificates (if any), in order, and not\nincluding the root CA (the root CA must be pre-known to the peer,\nsee ca). When providing multiple cert chains, they do not have to\nbe in the same order as their private keys in key. If the\nintermediate certificates are not provided, the peer will not be\nable to validate the certificate, and the handshake will fail."
                },
                "ciphers": {
                    "description": "Cipher suite specification, replacing the default. For more\ninformation, see modifying the default cipher suite. Permitted\nciphers can be obtained via tls.getCiphers(). Cipher names must be\nuppercased in order for OpenSSL to accept them.",
                    "type": "string"
                },
                "clientCertEngine": {
                    "description": "Name of an OpenSSL engine which can provide the client certificate.",
                    "type": "string"
                },
                "crl": {
                    "anyOf": [
                        {
                            "description": "Raw data is stored in instances of the Buffer class.\nA Buffer is similar to an array of integers but corresponds to a raw memory allocation outside the V8 heap.  A Buffer cannot be resized.\nValid string encodings: 'ascii'|'utf8'|'utf16le'|'ucs2'(alias of 'utf16le')|'base64'|'binary'(deprecated)|'hex'",
                            "items": {
                                "type": "number"
                            },
                            "type": "array"
                        },
                        {
                            "items": {
                                "anyOf": [
                                    {
                                        "description": "Raw data is stored in instances of the Buffer class.\nA Buffer is similar to an array of integers but corresponds to a raw memory allocation outside the V8 heap.  A Buffer cannot be resized.\nValid string encodings: 'ascii'|'utf8'|'utf16le'|'ucs2'(alias of 'utf16le')|'base64'|'binary'(deprecated)|'hex'",
                                        "items": {
                                            "type": "number"
                                        },
                                        "type": "array"
                                    },
                                    {
                                        "type": "string"
                                    }
                                ]
                            },
                            "type": "array"
                        },
                        {
                            "type": "string"
                        }
                    ],
                    "description": "PEM formatted CRLs (Certificate Revocation Lists)."
                },
<<<<<<< HEAD
                "dhparam": {
                    "anyOf": [
                        {
                            "description": "Raw data is stored in instances of the Buffer class.\nA Buffer is similar to an array of integers but corresponds to a raw memory allocation outside the V8 heap.  A Buffer cannot be resized.\nValid string encodings: 'ascii'|'utf8'|'utf16le'|'ucs2'(alias of 'utf16le')|'base64'|'binary'(deprecated)|'hex'",
                            "items": {
                                "type": "number"
                            },
                            "type": "array"
                        },
                        {
                            "type": "string"
                        }
=======
                "selfTTL": {
                    "default": 50,
                    "description": "Amount of time, in seconds, an Activity that the bot has acted on or created will be ignored if found during polling\n\nThis is useful to prevent the bot from checking Activities it *just* worked on or a product of the checks. Examples:\n\n* Ignore comments created through an Action\n* Ignore Activity polled from modqueue that the bot just reported\n\nThis value should be at least as long as the longest polling interval for modqueue/newComm\n\n* If `0` or `true` will cache indefinitely (not recommended)\n* If `false` will not cache",
                    "examples": [
                        50
                    ],
                    "type": [
                        "number",
                        "boolean"
                    ]
                },
                "submissionTTL": {
                    "default": 60,
                    "description": "Amount of time, in seconds, a submission should be cached\n\n* If `0` or `true` will cache indefinitely (not recommended)\n* If `false` will not cache",
                    "examples": [
                        60
>>>>>>> 80c11b2c
                    ],
                    "description": "Diffie Hellman parameters, required for Perfect Forward Secrecy. Use\nopenssl dhparam to create the parameters. The key length must be\ngreater than or equal to 1024 bits or else an error will be thrown.\nAlthough 1024 bits is permissible, use 2048 bits or larger for\nstronger security. If omitted or invalid, the parameters are\nsilently discarded and DHE ciphers will not be available."
                },
                "ecdhCurve": {
                    "description": "A string describing a named curve or a colon separated list of curve\nNIDs or names, for example P-521:P-384:P-256, to use for ECDH key\nagreement. Set to auto to select the curve automatically. Use\ncrypto.getCurves() to obtain a list of available curve names. On\nrecent releases, openssl ecparam -list_curves will also display the\nname and description of each available elliptic curve. Default:\ntls.DEFAULT_ECDH_CURVE.",
                    "type": "string"
                },
                "enableTrace": {
                    "default": false,
                    "description": "When enabled, TLS packet trace information is written to `stderr`. This can be\nused to debug TLS connection problems.",
                    "type": "boolean"
                },
                "handshakeTimeout": {
                    "description": "Abort the connection if the SSL/TLS handshake does not finish in the\nspecified number of milliseconds. A 'tlsClientError' is emitted on\nthe tls.Server object whenever a handshake times out. Default:\n120000 (120 seconds).",
                    "type": "number"
                },
                "honorCipherOrder": {
                    "description": "Attempt to use the server's cipher suite preferences instead of the\nclient's. When true, causes SSL_OP_CIPHER_SERVER_PREFERENCE to be\nset in secureOptions",
                    "type": "boolean"
                },
                "key": {
                    "anyOf": [
                        {
                            "description": "Raw data is stored in instances of the Buffer class.\nA Buffer is similar to an array of integers but corresponds to a raw memory allocation outside the V8 heap.  A Buffer cannot be resized.\nValid string encodings: 'ascii'|'utf8'|'utf16le'|'ucs2'(alias of 'utf16le')|'base64'|'binary'(deprecated)|'hex'",
                            "items": {
                                "type": "number"
                            },
                            "type": "array"
                        },
                        {
                            "items": {
                                "anyOf": [
                                    {
                                        "description": "Raw data is stored in instances of the Buffer class.\nA Buffer is similar to an array of integers but corresponds to a raw memory allocation outside the V8 heap.  A Buffer cannot be resized.\nValid string encodings: 'ascii'|'utf8'|'utf16le'|'ucs2'(alias of 'utf16le')|'base64'|'binary'(deprecated)|'hex'",
                                        "items": {
                                            "type": "number"
                                        },
                                        "type": "array"
                                    },
                                    {
                                        "$ref": "#/definitions/KeyObject"
                                    }
                                ]
                            },
                            "type": "array"
                        },
                        {
                            "type": "string"
                        }
                    ],
                    "description": "Private keys in PEM format. PEM allows the option of private keys\nbeing encrypted. Encrypted keys will be decrypted with\noptions.passphrase. Multiple keys using different algorithms can be\nprovided either as an array of unencrypted key strings or buffers,\nor an array of objects in the form {pem: <string|buffer>[,\npassphrase: <string>]}. The object form can only occur in an array.\nobject.passphrase is optional. Encrypted keys will be decrypted with\nobject.passphrase if provided, or options.passphrase if it is not."
                },
                "maxVersion": {
                    "description": "Optionally set the maximum TLS version to allow. One\nof `'TLSv1.3'`, `'TLSv1.2'`, `'TLSv1.1'`, or `'TLSv1'`. Cannot be specified along with the\n`secureProtocol` option, use one or the other.\n**Default:** `'TLSv1.3'`, unless changed using CLI options. Using\n`--tls-max-v1.2` sets the default to `'TLSv1.2'`. Using `--tls-max-v1.3` sets the default to\n`'TLSv1.3'`. If multiple of the options are provided, the highest maximum is used.",
                    "enum": [
                        "TLSv1",
                        "TLSv1.1",
                        "TLSv1.2",
                        "TLSv1.3"
                    ],
                    "type": "string"
                },
                "minVersion": {
                    "description": "Optionally set the minimum TLS version to allow. One\nof `'TLSv1.3'`, `'TLSv1.2'`, `'TLSv1.1'`, or `'TLSv1'`. Cannot be specified along with the\n`secureProtocol` option, use one or the other.  It is not recommended to use\nless than TLSv1.2, but it may be required for interoperability.\n**Default:** `'TLSv1.2'`, unless changed using CLI options. Using\n`--tls-v1.0` sets the default to `'TLSv1'`. Using `--tls-v1.1` sets the default to\n`'TLSv1.1'`. Using `--tls-min-v1.3` sets the default to\n'TLSv1.3'. If multiple of the options are provided, the lowest minimum is used.",
                    "enum": [
                        "TLSv1",
                        "TLSv1.1",
                        "TLSv1.2",
                        "TLSv1.3"
                    ],
                    "type": "string"
                },
                "passphrase": {
                    "description": "Shared passphrase used for a single private key and/or a PFX.",
                    "type": "string"
<<<<<<< HEAD
                },
                "pauseOnConnect": {
                    "default": false,
                    "description": "Indicates whether the socket should be paused on incoming connections.",
                    "type": "boolean"
                },
                "pfx": {
                    "anyOf": [
                        {
                            "description": "Raw data is stored in instances of the Buffer class.\nA Buffer is similar to an array of integers but corresponds to a raw memory allocation outside the V8 heap.  A Buffer cannot be resized.\nValid string encodings: 'ascii'|'utf8'|'utf16le'|'ucs2'(alias of 'utf16le')|'base64'|'binary'(deprecated)|'hex'",
                            "items": {
                                "type": "number"
                            },
                            "type": "array"
                        },
                        {
                            "items": {
                                "anyOf": [
                                    {
                                        "description": "Raw data is stored in instances of the Buffer class.\nA Buffer is similar to an array of integers but corresponds to a raw memory allocation outside the V8 heap.  A Buffer cannot be resized.\nValid string encodings: 'ascii'|'utf8'|'utf16le'|'ucs2'(alias of 'utf16le')|'base64'|'binary'(deprecated)|'hex'",
                                        "items": {
                                            "type": "number"
                                        },
                                        "type": "array"
                                    },
                                    {
                                        "$ref": "#/definitions/PxfObject"
                                    },
                                    {
                                        "type": "string"
                                    }
                                ]
                            },
                            "type": "array"
                        },
                        {
=======
                }
            },
            "type": "object"
        },
        "SnoowrapOptions": {
            "properties": {
                "debug": {
                    "description": "Manually set the debug status for snoowrap\n\nWhen snoowrap has `debug: true` it will log the http status response of reddit api requests to at the `debug` level\n\n* Set to `true` to always output\n* Set to `false` to never output\n\nIf not present or `null` will be set based on `logLevel`\n\n* ENV => `SNOO_DEBUG`\n* ARG => `--snooDebug`",
                    "type": "boolean"
                },
                "proxy": {
                    "description": "Proxy all requests to Reddit's API through this endpoint\n\n* ENV => `PROXY`\n* ARG => `--proxy <proxyEndpoint>`",
                    "examples": [
                        "http://localhost:4443"
                    ],
                    "type": "string"
                }
            },
            "type": "object"
        },
        "SubmissionState": {
            "description": "Different attributes a `Submission` can be in. Only include a property if you want to check it.",
            "examples": [
                {
                    "over_18": true,
                    "removed": false
                }
            ],
            "properties": {
                "age": {
                    "description": "A duration and how to compare it against a value\n\nThe syntax is `(< OR > OR <= OR >=) <number> <unit>` EX `> 100 days`, `<= 2 months`\n\n* EX `> 100 days` => Passes if the date being compared is before 100 days ago\n* EX `<= 2 months` => Passes if the date being compared is after or equal to 2 months\n\nUnit must be one of [DayJS Duration units](https://day.js.org/docs/en/durations/creating)\n\n[See] https://regexr.com/609n8 for example",
                    "pattern": "^\\s*(>|>=|<|<=)\\s*(\\d+)\\s*(days|weeks|months|years|hours|minutes|seconds|milliseconds)\\s*$",
                    "type": "string"
                },
                "approved": {
                    "type": "boolean"
                },
                "deleted": {
                    "type": "boolean"
                },
                "distinguished": {
                    "type": "boolean"
                },
                "filtered": {
                    "type": "boolean"
                },
                "is_self": {
                    "type": "boolean"
                },
                "link_flair_css_class": {
                    "type": "string"
                },
                "link_flair_text": {
                    "type": "string"
                },
                "locked": {
                    "type": "boolean"
                },
                "over_18": {
                    "description": "NSFW",
                    "type": "boolean"
                },
                "pinned": {
                    "type": "boolean"
                },
                "removed": {
                    "type": "boolean"
                },
                "reports": {
                    "description": "A string containing a comparison operator and a value to compare against\n\nThe syntax is `(< OR > OR <= OR >=) <number>`\n\n* EX `> 2`  => greater than 2 total reports\n\nDefaults to TOTAL reports on an Activity. Suffix the value with the report type to check that type:\n\n* EX `> 3 mod` => greater than 3 mod reports\n* EX `>= 1 user` => greater than 1 user report",
                    "pattern": "^\\s*(>|>=|<|<=)\\s*(\\d+)\\s*(%?)(.*)$",
                    "type": "string"
                },
                "score": {
                    "description": "A string containing a comparison operator and a value to compare against\n\nThe syntax is `(< OR > OR <= OR >=) <number>`\n\n* EX `> 100`  => greater than 100",
                    "pattern": "^\\s*(>|>=|<|<=)\\s*(\\d+)\\s*(%?)(.*)$",
                    "type": "string"
                },
                "spam": {
                    "type": "boolean"
                },
                "spoiler": {
                    "type": "boolean"
                },
                "stickied": {
                    "type": "boolean"
                },
                "title": {
                    "description": "A valid regular expression to match against the title of the submission",
                    "type": "string"
                }
            },
            "type": "object"
        },
        "ThirdPartyCredentialsJsonConfig": {
            "additionalProperties": {
            },
            "properties": {
                "youtube": {
                    "properties": {
                        "apiKey": {
>>>>>>> 80c11b2c
                            "type": "string"
                        }
                    ],
                    "description": "PFX or PKCS12 encoded private key and certificate chain. pfx is an\nalternative to providing key and cert individually. PFX is usually\nencrypted, if it is, passphrase will be used to decrypt it. Multiple\nPFX can be provided either as an array of unencrypted PFX buffers,\nor an array of objects in the form {buf: <string|buffer>[,\npassphrase: <string>]}. The object form can only occur in an array.\nobject.passphrase is optional. Encrypted PFX will be decrypted with\nobject.passphrase if provided, or options.passphrase if it is not."
                },
                "privateKeyEngine": {
                    "description": "Name of an OpenSSL engine to get private key from. Should be used\ntogether with privateKeyIdentifier.",
                    "type": "string"
                },
                "privateKeyIdentifier": {
                    "description": "Identifier of a private key managed by an OpenSSL engine. Should be\nused together with privateKeyEngine. Should not be set together with\nkey, because both options define a private key in different ways.",
                    "type": "string"
                },
                "pskIdentityHint": {
                    "description": "hint to send to a client to help\nwith selecting the identity during TLS-PSK negotiation. Will be ignored\nin TLS 1.3. Upon failing to set pskIdentityHint `tlsClientError` will be\nemitted with `ERR_TLS_PSK_SET_IDENTIY_HINT_FAILED` code.",
                    "type": "string"
                },
                "rejectUnauthorized": {
                    "default": true,
                    "description": "If true the server will reject any connection which is not\nauthorized with the list of supplied CAs. This option only has an\neffect if requestCert is true.",
                    "type": "boolean"
                },
                "requestCert": {
                    "description": "If true the server will request a certificate from clients that\nconnect and attempt to verify that certificate. Defaults to\nfalse.",
                    "type": "boolean"
                },
                "secureContext": {
                    "$ref": "#/definitions/SecureContext",
                    "description": "An optional TLS context object from tls.createSecureContext()"
                },
                "secureOptions": {
                    "description": "Optionally affect the OpenSSL protocol behavior, which is not\nusually necessary. This should be used carefully if at all! Value is\na numeric bitmask of the SSL_OP_* options from OpenSSL Options",
                    "type": "number"
                },
                "secureProtocol": {
                    "description": "Legacy mechanism to select the TLS protocol version to use, it does\nnot support independent control of the minimum and maximum version,\nand does not support limiting the protocol to TLSv1.3. Use\nminVersion and maxVersion instead. The possible values are listed as\nSSL_METHODS, use the function names as strings. For example, use\n'TLSv1_1_method' to force TLS version 1.1, or 'TLS_method' to allow\nany TLS protocol version up to TLSv1.3. It is not recommended to use\nTLS versions less than 1.2, but it may be required for\ninteroperability. Default: none, see minVersion.",
                    "type": "string"
                },
                "sessionIdContext": {
                    "description": "Opaque identifier used by servers to ensure session state is not\nshared between applications. Unused by clients.",
                    "type": "string"
                },
                "sessionTimeout": {
                    "description": "The number of seconds after which a TLS session created by the\nserver will no longer be resumable. See Session Resumption for more\ninformation. Default: 300.",
                    "type": "number"
                },
                "sigalgs": {
                    "description": "Colon-separated list of supported signature algorithms. The list\ncan contain digest algorithms (SHA256, MD5 etc.), public key\nalgorithms (RSA-PSS, ECDSA etc.), combination of both (e.g\n'RSA+SHA384') or TLS v1.3 scheme names (e.g. rsa_pss_pss_sha512).",
                    "type": "string"
                },
                "ticketKeys": {
                    "description": "Raw data is stored in instances of the Buffer class.\nA Buffer is similar to an array of integers but corresponds to a raw memory allocation outside the V8 heap.  A Buffer cannot be resized.\nValid string encodings: 'ascii'|'utf8'|'utf16le'|'ucs2'(alias of 'utf16le')|'base64'|'binary'(deprecated)|'hex'",
                    "items": {
                        "type": "number"
                    },
                    "type": "array"
                }
            },
            "type": "object"
        },
        "UserNoteCriteria": {
            "properties": {
                "count": {
                    "default": ">= 1",
                    "description": "Number of occurrences of this type. Ignored if `search` is `current`\n\nA string containing a comparison operator and/or a value to compare number of occurrences against\n\nThe syntax is `(< OR > OR <= OR >=) <number>[percent sign] [ascending|descending]`",
                    "examples": [
                        ">= 1"
                    ],
                    "pattern": "^\\s*(?<opStr>>|>=|<|<=)\\s*(?<value>\\d+)\\s*(?<percent>%?)\\s*(?<extra>asc.*|desc.*)*$",
                    "type": "string"
                },
                "search": {
                    "default": "current",
                    "description": "How to test the notes for this Author:\n\n### current\n\nOnly the most recent note is checked for `type`\n\n### total\n\nThe `count` comparison of `type` must be found within all notes\n\n* EX `count: > 3`   => Must have more than 3 notes of `type`, total\n* EX `count: <= 25%` => Must have 25% or less of notes of `type`, total\n\n### consecutive\n\nThe `count` **number** of `type` notes must be found in a row.\n\nYou may also specify the time-based order in which to search the notes by specifying `ascending (asc)` or `descending (desc)` in the `count` value. Default is `descending`\n\n* EX `count: >= 3` => Must have 3 or more notes of `type` consecutively, in descending order\n* EX `count: < 2`  => Must have less than 2 notes of `type` consecutively, in descending order\n* EX `count: > 4 asc` => Must have greater than 4 notes of `type` consecutively, in ascending order",
                    "enum": [
                        "consecutive",
                        "current",
                        "total"
                    ],
                    "examples": [
                        "current"
                    ],
                    "type": "string"
                },
                "type": {
                    "description": "User Note type key to search for",
                    "examples": [
                        "spamwarn"
                    ],
                    "type": "string"
                }
            },
            "required": [
                "type"
            ],
            "type": "object"
        },
        "WebCredentials": {
            "description": "Separate credentials for the web interface can be provided when also running the api.\n\nAll properties not specified will default to values given in ENV/ARG credential properties\n\nRefer to the [required credentials table](https://github.com/FoxxMD/context-mod/blob/master/docs/operatorConfiguration.md#minimum-required-configuration) to see what is necessary for the web interface.",
            "examples": [
                {
                    "clientId": "f4b4df1_9oiu",
                    "clientSecret": "34v5q1c564_yt7",
                    "redirectUri": "http://localhost:8085/callback"
                }
            ],
            "properties": {
                "clientId": {
                    "description": "Client ID for your Reddit application",
                    "examples": [
                        "f4b4df1_9oiu"
                    ],
                    "type": "string"
                },
                "clientSecret": {
                    "description": "Client Secret for your Reddit application",
                    "examples": [
                        "34v5q1c564_yt7"
                    ],
                    "type": "string"
                },
                "redirectUri": {
                    "description": "Redirect URI for your Reddit application\n\nUsed for:\n\n* accessing the web interface for monitoring bots\n* authenticating an account to use for a bot instance\n\n* ENV => `REDIRECT_URI`\n* ARG => `--redirectUri <uri>`",
                    "examples": [
                        "http://localhost:8085/callback"
                    ],
                    "type": "string"
                }
            },
            "type": "object"
        },
        "{[x:string]:EntitySchemaColumnOptions|undefined;}": {
            "description": "Entity column's options.",
            "type": "object"
        },
        "{[x:string]:EntitySchemaRelationOptions|undefined;}": {
            "description": "Entity relation's options.",
            "type": "object"
        }
    },
    "description": "Configuration for application-level settings IE for running the bot instance\n\n* To load a JSON configuration **from the command line** use the `-c` cli argument EX: `node src/index.js -c /path/to/JSON/config.json`\n* To load a JSON configuration **using an environmental variable** use `OPERATOR_CONFIG` EX: `OPERATOR_CONFIG=/path/to/JSON/config.json`",
    "properties": {
        "api": {
            "description": "Configuration for the **Server** application. See [Architecture Documentation](https://github.com/FoxxMD/context-mod/blob/master/docs/serverClientArchitecture.md) for more info",
            "properties": {
                "friendly": {
                    "description": "A friendly name for this server. This will override `friendly` in `BotConnection` if specified.",
                    "type": "string"
                },
                "port": {
                    "default": 8095,
                    "description": "The port the server listens on for API requests",
                    "examples": [
                        8095
                    ],
                    "type": "number"
                },
                "secret": {
                    "description": "The **shared secret** used to verify API requests come from an authenticated client.\n\nUse this same value for the `secret` value in a `BotConnection` object to connect to this Server",
                    "type": "string"
                }
            },
            "type": "object"
        },
        "bots": {
            "items": {
                "$ref": "#/definitions/BotInstanceJsonConfig"
            },
            "type": "array"
        },
        "caching": {
            "$ref": "#/definitions/OperatorCacheConfig",
            "description": "Settings to configure the default caching behavior globally\n\nThese settings will be used by each bot, and subreddit, that does not specify their own"
        },
        "credentials": {
            "$ref": "#/definitions/ThirdPartyCredentialsJsonConfig"
        },
        "databaseConfig": {
            "anyOf": [
                {
                    "$ref": "#/definitions/MysqlConnectionOptions"
                },
                {
                    "$ref": "#/definitions/PostgresConnectionOptions"
                },
                {
                    "$ref": "#/definitions/MongoConnectionOptions"
                },
                {
                    "$ref": "#/definitions/SqljsConnectionOptions"
                },
                {
                    "enum": [
                        "mariadb",
                        "mongodb",
                        "mysql",
                        "postgres",
                        "sqljs"
                    ],
                    "type": "string"
                }
            ],
            "description": "Database backend to use for persistent data\n\nDefaults to 'sqljs' which stores data in a file"
        },
        "logging": {
            "description": "Settings to configure global logging defaults",
            "properties": {
                "level": {
                    "default": "verbose",
                    "description": "The minimum log level to output. The log level set will output logs at its level **and all levels above it:**\n\n * `error`\n * `warn`\n * `info`\n * `verbose`\n * `debug`\n\n Note: `verbose` will display *a lot* of information on the status/result of run rules/checks/actions etc. which is very useful for testing configurations. Once your bot is stable changing the level to `info` will reduce log noise.\n\n * ENV => `LOG_LEVEL`\n * ARG => `--logLevel <level>`",
                    "enum": [
                        "debug",
                        "error",
                        "info",
                        "verbose",
                        "warn"
                    ],
                    "examples": [
                        "verbose"
                    ],
                    "type": "string"
                },
                "path": {
                    "description": "The absolute path to a directory where rotating log files should be stored.\n\n* If not present or `null` no log files will be created\n* If `true` logs will be stored at `[working directory]/logs`\n\n* ENV => `LOG_DIR`\n* ARG => `--logDir [dir]`",
                    "examples": [
                        "/var/log/contextmod"
                    ],
                    "type": "string"
                }
            },
            "type": "object"
        },
        "mode": {
            "default": "all",
            "description": "Mode to run ContextMod in\n\n* `all` (default) - Run the api and the web interface\n* `client` - Run web interface only\n* `server` - Run the api/bots only",
            "enum": [
                "all",
                "client",
                "server"
            ],
            "type": "string"
        },
        "notifications": {
            "$ref": "#/definitions/NotificationConfig",
            "description": "Settings to configure 3rd party notifications for when ContextMod behavior occurs"
        },
        "operator": {
            "description": "Settings related to the user(s) running this ContextMod instance and information on the bot",
            "properties": {
                "display": {
                    "description": "A **public** name to display to users of the web interface. Use this to help moderators using your bot identify who is the operator in case they need to contact you.\n\nLeave undefined for no public name to be displayed.\n\n* ENV => `OPERATOR_DISPLAY`\n* ARG => `--operatorDisplay <name>`",
                    "examples": [
                        "Moderators of r/MySubreddit"
                    ],
                    "type": "string"
                },
                "name": {
                    "anyOf": [
                        {
                            "items": {
                                "type": "string"
                            },
                            "type": "array"
                        },
                        {
                            "type": "string"
                        }
                    ],
                    "description": "The name, or names, of the Reddit accounts, without prefix, that the operators of this bot uses.\n\nThis is used for showing more information in the web interface IE show all logs/subreddits if even not a moderator.\n\nEX -- User is /u/FoxxMD then `\"name\": [\"FoxxMD\"]`\n\n* ENV => `OPERATOR` (if list, comma-delimited)\n* ARG => `--operator <name...>`",
                    "examples": [
                        [
                            "FoxxMD",
                            "AnotherUser"
                        ]
                    ]
                }
            },
            "type": "object"
        },
        "snoowrap": {
            "$ref": "#/definitions/SnoowrapOptions",
            "description": "Set global snoowrap options as well as default snoowrap config for all bots that don't specify their own"
        },
        "web": {
            "description": "Settings for the web interface",
            "properties": {
                "caching": {
                    "anyOf": [
                        {
                            "$ref": "#/definitions/CacheOptions"
                        },
                        {
                            "enum": [
                                "memory",
                                "redis"
                            ],
                            "type": "string"
                        }
                    ],
                    "description": "Caching provider to use for session and invite data\n\nIf none is provided the top-level caching provider is used"
                },
                "clients": {
                    "description": "A list of CM Servers this Client should connect to.\n\nIf not specified a default `BotConnection` for this instance is generated",
                    "examples": [
                        [
                            {
                                "host": "localhost:8095",
                                "secret": "aRandomString"
                            }
                        ]
                    ],
                    "items": {
                        "$ref": "#/definitions/BotConnection"
                    },
                    "type": "array"
                },
                "credentials": {
                    "$ref": "#/definitions/WebCredentials",
                    "description": "Separate credentials for the web interface can be provided when also running the api.\n\nAll properties not specified will default to values given in ENV/ARG credential properties\n\nRefer to the [required credentials table](https://github.com/FoxxMD/context-mod/blob/master/docs/operatorConfiguration.md#minimum-required-configuration) to see what is necessary for the web interface.",
                    "examples": [
                        {
                            "clientId": "f4b4df1_9oiu",
                            "clientSecret": "34v5q1c564_yt7",
                            "redirectUri": "http://localhost:8085/callback"
                        }
                    ]
                },
                "invites": {
                    "description": "Settings related to oauth flow invites",
                    "properties": {
                        "maxAge": {
                            "default": 0,
                            "description": "Number of seconds an invite should be valid for\n\n If `0` or not specified (default) invites do not expire",
                            "examples": [
                                0
                            ],
                            "type": "number"
                        }
                    },
                    "type": "object"
                },
                "logLevel": {
                    "description": "The default log level to filter to in the web interface\n\nIf not specified or `null` will be same as global `logLevel`",
                    "enum": [
                        "debug",
                        "error",
                        "info",
                        "verbose",
                        "warn"
                    ],
                    "type": "string"
                },
                "maxLogs": {
                    "default": 200,
                    "description": "Maximum number of log statements to keep in memory for each subreddit",
                    "examples": [
                        200
                    ],
                    "type": "number"
                },
                "operators": {
                    "description": "The name, or names, of the Reddit accounts, without prefix, that the operators of this **web interface** uses.\n\n**Note:** This is **not the same** as the top-level `operator` property. This allows specified users to see the status of all `clients` but **not** access to them -- that must still be specified in the `operator.name` property in the configuration of each bot.\n\n\nEX -- User is /u/FoxxMD then `\"name\": [\"FoxxMD\"]`",
                    "examples": [
                        [
                            "FoxxMD",
                            "AnotherUser"
                        ]
                    ],
                    "items": {
                        "type": "string"
                    },
                    "type": "array"
                },
                "port": {
                    "default": 8085,
                    "description": "The port for the web interface\n\n* ENV => `PORT`\n* ARG => `--port <number>`",
                    "examples": [
                        8085
                    ],
                    "type": "number"
                },
                "session": {
                    "description": "Settings to configure the behavior of user sessions -- the session is what the web interface uses to identify logged in users.",
                    "properties": {
                        "maxAge": {
                            "default": 86400,
                            "description": "Number of seconds a session should be valid for.\n\nDefault is 1 day",
                            "examples": [
                                86400
                            ],
                            "type": "number"
                        },
                        "secret": {
                            "description": "The secret value used to encrypt session data\n\nIf provider is persistent (`redis`) specifying a value here will ensure sessions are valid between application restarts\n\nWhen not present or `null` a random string is generated on application start",
                            "examples": [
                                "definitelyARandomString"
                            ],
                            "type": "string"
                        }
                    },
                    "type": "object"
                }
            },
            "type": "object"
        }
    },
    "type": "object"
}
<|MERGE_RESOLUTION|>--- conflicted
+++ resolved
@@ -524,10 +524,6 @@
             ],
             "type": "object"
         },
-<<<<<<< HEAD
-        "EntitySchema<any>": {
-            "description": "Interface for entity metadata mappings stored inside \"schemas\" instead of models decorated by decorators.",
-=======
         "FilterCriteriaDefaults": {
             "properties": {
                 "authorIs": {
@@ -581,1291 +577,6 @@
                     "type": "string"
                 }
             },
-            "type": "object"
-        },
-        "NotificationConfig": {
->>>>>>> 80c11b2c
-            "properties": {
-                "options": {
-                    "$ref": "#/definitions/EntitySchemaOptions<any>"
-                }
-            },
-            "required": [
-                "options"
-            ],
-            "type": "object"
-        },
-        "EntitySchemaCheckOptions": {
-            "properties": {
-                "expression": {
-                    "description": "Check expression.",
-                    "type": "string"
-                },
-                "name": {
-                    "description": "Check constraint name.",
-                    "type": "string"
-                }
-            },
-            "required": [
-                "expression"
-            ],
-            "type": "object"
-        },
-        "EntitySchemaExclusionOptions": {
-            "properties": {
-                "expression": {
-                    "description": "Exclusion expression.",
-                    "type": "string"
-                },
-                "name": {
-                    "description": "Exclusion constraint name.",
-                    "type": "string"
-                }
-            },
-            "required": [
-                "expression"
-            ],
-            "type": "object"
-        },
-        "EntitySchemaIndexOptions": {
-            "properties": {
-                "columns": {
-                    "anyOf": [
-                        {
-                            "items": {
-                                "type": "string"
-                            },
-                            "type": "array"
-                        },
-                        {
-                            "type": "object"
-                        }
-                    ],
-                    "description": "Index column names."
-                },
-                "fulltext": {
-                    "description": "The FULLTEXT modifier indexes the entire column and does not allow prefixing.\nWorks only in MySQL.",
-                    "type": "boolean"
-                },
-                "name": {
-                    "description": "Index name.",
-                    "type": "string"
-                },
-                "parser": {
-                    "description": "Fulltext parser.\nWorks only in MySQL.",
-                    "type": "string"
-                },
-                "sparse": {
-                    "description": "If true, the index only references documents with the specified field.\nThese indexes use less space but behave differently in some situations (particularly sorts).\nThis option is only supported for mongodb database.",
-                    "type": "boolean"
-                },
-                "spatial": {
-                    "description": "The SPATIAL modifier indexes the entire column and does not allow indexed columns to contain NULL values.\nWorks only in MySQL and PostgreSQL.",
-                    "type": "boolean"
-                },
-                "synchronize": {
-                    "description": "Indicates if index must sync with database index.",
-                    "type": "boolean"
-                },
-                "unique": {
-                    "description": "Indicates if this index must be unique or not.",
-                    "type": "boolean"
-                },
-                "where": {
-                    "description": "Index filter condition.",
-                    "type": "string"
-                }
-            },
-            "type": "object"
-        },
-        "EntitySchemaOptions<any>": {
-            "description": "Interface for entity metadata mappings stored inside \"schemas\" instead of models decorated by decorators.",
-            "properties": {
-                "checks": {
-                    "description": "Entity check options.",
-                    "items": {
-                        "$ref": "#/definitions/EntitySchemaCheckOptions"
-                    },
-                    "type": "array"
-                },
-                "columns": {
-                    "$ref": "#/definitions/{[x:string]:EntitySchemaColumnOptions|undefined;}",
-                    "description": "Entity column's options."
-                },
-                "database": {
-                    "description": "Database name. Used in MySql and Sql Server.",
-                    "type": "string"
-                },
-                "exclusions": {
-                    "description": "Entity exclusion options.",
-                    "items": {
-                        "$ref": "#/definitions/EntitySchemaExclusionOptions"
-                    },
-                    "type": "array"
-                },
-                "expression": {
-                    "description": "View expression.",
-                    "type": [
-                        "string",
-                        "object"
-                    ]
-                },
-                "extends": {
-                    "description": "Name of the schema it extends.",
-                    "type": "string"
-                },
-                "indices": {
-                    "description": "Entity indices options.",
-                    "items": {
-                        "$ref": "#/definitions/EntitySchemaIndexOptions"
-                    },
-                    "type": "array"
-                },
-                "name": {
-                    "description": "Entity name.",
-                    "type": "string"
-                },
-                "orderBy": {
-                    "additionalProperties": {
-                        "anyOf": [
-                            {
-                                "properties": {
-                                    "nulls": {
-                                        "enum": [
-                                            "NULLS FIRST",
-                                            "NULLS LAST"
-                                        ],
-                                        "type": "string"
-                                    },
-                                    "order": {
-                                        "enum": [
-                                            "ASC",
-                                            "DESC"
-                                        ],
-                                        "type": "string"
-                                    }
-                                },
-                                "required": [
-                                    "order"
-                                ],
-                                "type": "object"
-                            },
-                            {
-                                "enum": [
-                                    "ASC",
-                                    "DESC"
-                                ],
-                                "type": "string"
-                            }
-                        ]
-                    },
-                    "description": "Special object that defines order condition for ORDER BY in sql.\n\nExample:\n{\n \"name\": \"ASC\",\n \"id\": \"DESC\"\n}",
-                    "type": "object"
-                },
-                "relations": {
-                    "$ref": "#/definitions/{[x:string]:EntitySchemaRelationOptions|undefined;}",
-                    "description": "Entity relation's options."
-                },
-                "schema": {
-                    "description": "Schema name. Used in Postgres and Sql Server.",
-                    "type": "string"
-                },
-                "synchronize": {
-                    "description": "Indicates if schema synchronization is enabled or disabled for this entity.\nIf it will be set to false then schema sync will and migrations ignore this entity.\nBy default schema synchronization is enabled for all entities.",
-                    "type": "boolean"
-                },
-                "tableName": {
-                    "description": "Table name.",
-                    "type": "string"
-                },
-                "target": {
-                    "$ref": "#/definitions/Function",
-                    "description": "Target bind to this entity schema. Optional."
-                },
-                "type": {
-                    "description": "Table type.",
-                    "enum": [
-                        "closure",
-                        "closure-junction",
-                        "entity-child",
-                        "junction",
-                        "regular",
-                        "view"
-                    ],
-                    "type": "string"
-                },
-                "uniques": {
-                    "description": "Entity uniques options.",
-                    "items": {
-                        "$ref": "#/definitions/EntitySchemaUniqueOptions"
-                    },
-                    "type": "array"
-                }
-            },
-            "required": [
-                "columns",
-                "name"
-            ],
-            "type": "object"
-        },
-        "EntitySchemaUniqueOptions": {
-            "properties": {
-                "columns": {
-                    "anyOf": [
-                        {
-                            "items": {
-                                "type": "string"
-                            },
-                            "type": "array"
-                        },
-                        {
-                            "type": "object"
-                        }
-                    ],
-                    "description": "Unique column names."
-                },
-                "name": {
-                    "description": "Unique constraint name.",
-                    "type": "string"
-                }
-            },
-            "type": "object"
-        },
-        "Function": {
-            "properties": {
-                "arguments": {
-                },
-                "caller": {
-                    "$ref": "#/definitions/Function"
-                },
-                "length": {
-                    "type": "number"
-                },
-                "name": {
-                    "type": "string"
-                },
-                "prototype": {
-                }
-            },
-            "required": [
-                "arguments",
-                "caller",
-                "length",
-                "name",
-                "prototype"
-            ],
-            "type": "object"
-        },
-        "KeyObject": {
-            "properties": {
-                "passphrase": {
-                    "description": "Optional passphrase.",
-                    "type": "string"
-                },
-                "pem": {
-                    "anyOf": [
-                        {
-                            "description": "Raw data is stored in instances of the Buffer class.\nA Buffer is similar to an array of integers but corresponds to a raw memory allocation outside the V8 heap.  A Buffer cannot be resized.\nValid string encodings: 'ascii'|'utf8'|'utf16le'|'ucs2'(alias of 'utf16le')|'base64'|'binary'(deprecated)|'hex'",
-                            "items": {
-                                "type": "number"
-                            },
-                            "type": "array"
-                        },
-                        {
-                            "type": "string"
-                        }
-                    ],
-                    "description": "Private keys in PEM format."
-                }
-            },
-            "required": [
-                "pem"
-            ],
-            "type": "object"
-        },
-        "Logger": {
-            "description": "Performs logging of the events in TypeORM.",
-            "type": "object"
-        },
-        "MongoConnectionOptions": {
-            "description": "MongoDB specific connection options.\nSynced with http://mongodb.github.io/node-mongodb-native/3.1/api/MongoClient.html",
-            "properties": {
-                "acceptableLatencyMS": {
-                    "description": "Sets the range of servers to pick when using NEAREST (lowest ping ms + the latency fence, ex: range of 1 to (1 + 15) ms).\nDefault: 15",
-                    "type": "number"
-                },
-                "appname": {
-                    "description": "The name of the application that created this MongoClient instance. MongoDB 3.4 and newer will print this value in the server log upon establishing each connection. It is also recorded in the slow query log and profile collections",
-                    "type": "string"
-                },
-                "authMechanism": {
-                    "description": "Sets the authentication mechanism that MongoDB will use to authenticate the connection",
-                    "type": "string"
-                },
-                "authSource": {
-                    "description": "If the database authentication is dependent on another databaseName.",
-                    "type": "string"
-                },
-                "autoEncryption": {
-                    "description": "Automatic Client-Side Field Level Encryption configuration."
-                },
-                "autoReconnect": {
-                    "description": "Reconnect on error. Default: true",
-                    "type": "boolean"
-                },
-                "auto_reconnect": {
-                    "description": "Enable auto reconnecting for single server instances. Default: true",
-                    "type": "boolean"
-                },
-                "bufferMaxEntries": {
-                    "description": "Sets a cap on how many operations the driver will buffer up before giving up on getting a working connection,\ndefault is -1 which is unlimited.",
-                    "type": "number"
-                },
-                "cache": {
-                    "anyOf": [
-                        {
-                            "properties": {
-                                "alwaysEnabled": {
-                                    "description": "If set to true then queries (using find methods and QueryBuilder's methods) will always be cached.",
-                                    "type": "boolean"
-                                },
-                                "duration": {
-                                    "description": "Time in milliseconds in which cache will expire.\nThis can be setup per-query.\nDefault value is 1000 which is equivalent to 1 second.",
-                                    "type": "number"
-                                },
-                                "ignoreErrors": {
-                                    "description": "Used to specify if cache errors should be ignored, and pass through the call to the Database.",
-                                    "type": "boolean"
-                                },
-                                "options": {
-                                    "description": "Used to provide redis connection options."
-                                },
-                                "provider": {
-                                    "description": "Factory function for custom cache providers that implement QueryResultCache.",
-                                    "type": "object"
-                                },
-                                "tableName": {
-                                    "description": "Configurable table name for \"database\" type cache.\nDefault value is \"query-result-cache\"",
-                                    "type": "string"
-                                },
-                                "type": {
-                                    "description": "Type of caching.\n\n- \"database\" means cached values will be stored in the separate table in database. This is default value.\n- \"redis\" means cached values will be stored inside redis. You must provide redis connection options.",
-                                    "enum": [
-                                        "database",
-                                        "ioredis",
-                                        "ioredis/cluster",
-                                        "redis"
-                                    ],
-                                    "type": "string"
-                                }
-                            },
-                            "type": "object"
-                        },
-                        {
-                            "type": "boolean"
-                        }
-                    ],
-                    "description": "Allows to setup cache options."
-                },
-                "checkServerIdentity": {
-                    "anyOf": [
-                        {
-                            "$ref": "#/definitions/Function"
-                        },
-                        {
-                            "type": "boolean"
-                        }
-                    ],
-                    "description": "Ensure we check server identify during SSL, set to false to disable checking. Only works for Node 0.12.x or higher. You can pass in a boolean or your own checkServerIdentity override function\nDefault: true"
-                },
-                "cli": {
-                    "description": "CLI settings.",
-                    "properties": {
-                        "entitiesDir": {
-                            "description": "Directory where entities should be created by default.",
-                            "type": "string"
-                        },
-                        "migrationsDir": {
-                            "description": "Directory where migrations should be created by default.",
-                            "type": "string"
-                        },
-                        "subscribersDir": {
-                            "description": "Directory where subscribers should be created by default.",
-                            "type": "string"
-                        }
-                    },
-                    "type": "object"
-                },
-                "compression": {
-                    "description": "Type of compression to use: snappy or zlib"
-                },
-                "connectTimeoutMS": {
-                    "description": "TCP Connection timeout setting. Default: 30000",
-                    "type": "number"
-                },
-                "connectWithNoPrimary": {
-                    "description": "Sets if the driver should connect even if no primary is available. Default: false",
-                    "type": "boolean"
-                },
-                "database": {
-                    "description": "Database name to connect to.",
-                    "type": "string"
-                },
-                "domainsEnabled": {
-                    "description": "Enable the wrapping of the callback in the current domain, disabled by default to avoid perf hit. Default: false",
-                    "type": "boolean"
-                },
-                "driver": {
-                    "description": "The driver object\nThis defaults to require(\"mongodb\")"
-                },
-                "dropSchema": {
-                    "description": "Drops the schema each time connection is being established.\nBe careful with this option and don't use this in production - otherwise you'll lose all production data.\nThis option is useful during debug and development.",
-                    "type": "boolean"
-                },
-                "entities": {
-                    "description": "Entities to be loaded for this connection.\nAccepts both entity classes and directories where from entities need to be loaded.\nDirectories support glob patterns.",
-                    "items": {
-                        "anyOf": [
-                            {
-                                "$ref": "#/definitions/Function"
-                            },
-                            {
-                                "$ref": "#/definitions/EntitySchema<any>"
-                            },
-                            {
-                                "type": "string"
-                            }
-                        ]
-                    },
-                    "type": "array"
-                },
-                "entityPrefix": {
-                    "description": "Prefix to use on all tables (collections) of this connection in the database.",
-                    "type": "string"
-                },
-                "entitySkipConstructor": {
-                    "description": "When creating new Entity instances, skip all constructors when true.",
-                    "type": "boolean"
-                },
-                "extra": {
-                    "description": "Extra connection options to be passed to the underlying driver.\n\ntodo: deprecate this and move all database-specific types into hts own connection options object."
-                },
-                "family": {
-                    "description": "Version of IP stack. Can be 4, 6.\nIf undefined, will attempt to connect with IPv6, and will fall back to IPv4 on failure",
-                    "type": "number"
-                },
-                "forceServerObjectId": {
-                    "description": "Force server to assign _id values instead of driver. Default: false",
-                    "type": "boolean"
-                },
-                "fsync": {
-                    "description": "Specify a file sync write concern. Default: false",
-                    "type": "boolean"
-                },
-                "ha": {
-                    "description": "Control if high availability monitoring runs for Replicaset or Mongos proxies. Default true",
-                    "type": "boolean"
-                },
-                "haInterval": {
-                    "description": "The High availability period for replicaset inquiry. Default: 10000",
-                    "type": "number"
-                },
-                "host": {
-                    "description": "Database host.",
-                    "type": "string"
-                },
-                "hostReplicaSet": {
-                    "description": "Database host replica set.",
-                    "type": "string"
-                },
-                "ignoreUndefined": {
-                    "description": "Specify if the BSON serializer should ignore undefined fields. Default: false",
-                    "type": "boolean"
-                },
-                "j": {
-                    "description": "Specify a journal write concern. Default: false",
-                    "type": "boolean"
-                },
-                "keepAlive": {
-                    "description": "The number of milliseconds to wait before initiating keepAlive on the TCP socket. Default: 30000",
-                    "type": "number"
-                },
-                "logger": {
-                    "anyOf": [
-                        {
-                            "$ref": "#/definitions/Logger"
-                        },
-                        {
-                            "enum": [
-                                "advanced-console",
-                                "debug",
-                                "file",
-                                "simple-console"
-                            ],
-                            "type": "string"
-                        }
-                    ],
-                    "description": "Logger instance used to log queries and events in the ORM."
-                },
-                "loggerLevel": {
-                    "description": "Specify the log level used by the driver logger (error/warn/info/debug).",
-                    "enum": [
-                        "debug",
-                        "error",
-                        "info",
-                        "warn"
-                    ],
-                    "type": "string"
-                },
-                "logging": {
-                    "anyOf": [
-                        {
-                            "items": {
-                                "enum": [
-                                    "error",
-                                    "info",
-                                    "log",
-                                    "migration",
-                                    "query",
-                                    "schema",
-                                    "warn"
-                                ],
-                                "type": "string"
-                            },
-                            "type": "array"
-                        },
-                        {
-                            "enum": [
-                                "all",
-                                false,
-                                true
-                            ]
-                        }
-                    ],
-                    "description": "Logging options."
-                },
-                "maxQueryExecutionTime": {
-                    "description": "Maximum number of milliseconds query should be executed before logger log a warning.",
-                    "type": "number"
-                },
-                "maxStalenessSeconds": {
-                    "description": "Specify a maxStalenessSeconds value for secondary reads, minimum is 90 seconds",
-                    "type": "number"
-                },
-                "migrations": {
-                    "description": "Migrations to be loaded for this connection.\nAccepts both migration classes and directories where from migrations need to be loaded.\nDirectories support glob patterns.",
-                    "items": {
-                        "anyOf": [
-                            {
-                                "$ref": "#/definitions/Function"
-                            },
-                            {
-                                "type": "string"
-                            }
-                        ]
-                    },
-                    "type": "array"
-                },
-                "migrationsRun": {
-                    "description": "Indicates if migrations should be auto run on every application launch.\nAlternative to it, you can use CLI and run migrations:run command.",
-                    "type": "boolean"
-                },
-                "migrationsTableName": {
-                    "description": "Migrations table name, in case of different name from \"migrations\".\nAccepts single string name.",
-                    "type": "string"
-                },
-                "migrationsTransactionMode": {
-                    "description": "Transaction mode for migrations to run in",
-                    "enum": [
-                        "all",
-                        "each",
-                        "none"
-                    ],
-                    "type": "string"
-                },
-                "minSize": {
-                    "description": "If present, the connection pool will be initialized with minSize connections, and will never dip below minSize connections",
-                    "type": "number"
-                },
-                "monitorCommands": {
-                    "description": "Enable command monitoring for this client. Default: false",
-                    "type": "boolean"
-                },
-                "name": {
-                    "description": "Connection name. If connection name is not given then it will be called \"default\".\nDifferent connections must have different names.",
-                    "type": "string"
-                },
-                "namingStrategy": {
-                    "$ref": "#/definitions/NamingStrategyInterface",
-                    "description": "Naming strategy to be used to name tables and columns in the database."
-                },
-                "noDelay": {
-                    "description": "TCP Socket NoDelay option. Default: true",
-                    "type": "boolean"
-                },
-                "numberOfRetries": {
-                    "description": "The number of retries for a tailable cursor. Default: 5",
-                    "type": "number"
-                },
-                "password": {
-                    "description": "Database password.",
-                    "type": "string"
-                },
-                "pkFactory": {
-                    "description": "A primary key factory object for generation of custom _id keys."
-                },
-                "poolSize": {
-                    "description": "Set the maximum poolSize for each individual server or proxy connection.",
-                    "type": "number"
-                },
-                "port": {
-                    "description": "Database host port.",
-                    "type": "number"
-                },
-                "promiseLibrary": {
-                    "description": "A Promise library class the application wishes to use such as Bluebird, must be ES6 compatible."
-                },
-                "promoteBuffers": {
-                    "description": "Promotes Binary BSON values to native Node Buffers. Default: false",
-                    "type": "boolean"
-                },
-                "promoteLongs": {
-                    "description": "Promotes Long values to number if they fit inside the 53 bits resolution. Default: true",
-                    "type": "boolean"
-                },
-                "promoteValues": {
-                    "description": "Promotes BSON values to native types where possible, set to false to only receive wrapper types. Default: true",
-                    "type": "boolean"
-                },
-                "raw": {
-                    "description": "Return document results as raw BSON buffers. Default: false",
-                    "type": "boolean"
-                },
-                "readConcern": {
-                    "description": "Specify a read concern for the collection. (only MongoDB 3.2 or higher supported)."
-                },
-                "readPreference": {
-                    "anyOf": [
-                        {
-                            "$ref": "#/definitions/ReadPreference"
-                        },
-                        {
-                            "type": "string"
-                        }
-                    ],
-                    "description": "The preferred read preference (ReadPreference.PRIMARY, ReadPreference.PRIMARY_PREFERRED, ReadPreference.SECONDARY,\nReadPreference.SECONDARY_PREFERRED, ReadPreference.NEAREST)."
-                },
-                "readPreferenceTags": {
-                    "description": "Read preference tags",
-                    "items": {
-                    },
-                    "type": "array"
-                },
-                "reconnectInterval": {
-                    "description": "Server will wait #milliseconds between retries. Default 1000",
-                    "type": "number"
-                },
-                "reconnectTries": {
-                    "description": "Server attempt to reconnect #times. Default 30",
-                    "type": "number"
-                },
-                "replicaSet": {
-                    "description": "The name of the replicaset to connect to",
-                    "type": "string"
-                },
-                "retryWrites": {
-                    "description": "Enables or disables the ability to retry writes upon encountering transient network errors.",
-                    "type": "boolean"
-                },
-                "secondaryAcceptableLatencyMS": {
-                    "description": "Sets the range of servers to pick when using NEAREST (lowest ping ms + the latency fence, ex: range of 1 to (1 + 15) ms).\nDefault: 15",
-                    "type": "number"
-                },
-                "serializeFunctions": {
-                    "description": "Serialize functions on any object. Default: false",
-                    "type": "boolean"
-                },
-                "socketTimeoutMS": {
-                    "description": "TCP Socket timeout setting. Default: 360000",
-                    "type": "number"
-                },
-                "ssl": {
-                    "description": "Use ssl connection (needs to have a mongod server with ssl support). Default: false",
-                    "type": "boolean"
-                },
-                "sslCA": {
-                    "anyOf": [
-                        {
-                            "items": {
-                                "type": "string"
-                            },
-                            "type": "array"
-                        },
-                        {
-                            "items": {
-                                "description": "Raw data is stored in instances of the Buffer class.\nA Buffer is similar to an array of integers but corresponds to a raw memory allocation outside the V8 heap.  A Buffer cannot be resized.\nValid string encodings: 'ascii'|'utf8'|'utf16le'|'ucs2'(alias of 'utf16le')|'base64'|'binary'(deprecated)|'hex'",
-                                "items": {
-                                    "type": "number"
-                                },
-                                "type": "array"
-                            },
-                            "type": "array"
-                        }
-                    ],
-                    "description": "Array of valid certificates either as Buffers or Strings\n(needs to have a mongod server with ssl support, 2.4 or higher)."
-                },
-                "sslCRL": {
-                    "anyOf": [
-                        {
-                            "description": "Raw data is stored in instances of the Buffer class.\nA Buffer is similar to an array of integers but corresponds to a raw memory allocation outside the V8 heap.  A Buffer cannot be resized.\nValid string encodings: 'ascii'|'utf8'|'utf16le'|'ucs2'(alias of 'utf16le')|'base64'|'binary'(deprecated)|'hex'",
-                            "items": {
-                                "type": "number"
-                            },
-                            "type": "array"
-                        },
-                        {
-                            "type": "string"
-                        }
-                    ],
-                    "description": "SSL Certificate revocation list binary buffer\n(needs to have a mongod server with ssl support, 2.4 or higher)"
-                },
-                "sslCert": {
-                    "anyOf": [
-                        {
-                            "description": "Raw data is stored in instances of the Buffer class.\nA Buffer is similar to an array of integers but corresponds to a raw memory allocation outside the V8 heap.  A Buffer cannot be resized.\nValid string encodings: 'ascii'|'utf8'|'utf16le'|'ucs2'(alias of 'utf16le')|'base64'|'binary'(deprecated)|'hex'",
-                            "items": {
-                                "type": "number"
-                            },
-                            "type": "array"
-                        },
-                        {
-                            "type": "string"
-                        }
-                    ],
-                    "description": "String or buffer containing the certificate we wish to present\n(needs to have a mongod server with ssl support, 2.4 or higher)"
-                },
-                "sslKey": {
-                    "description": "String or buffer containing the certificate private key we wish to present\n(needs to have a mongod server with ssl support, 2.4 or higher)",
-                    "type": "string"
-                },
-                "sslPass": {
-                    "anyOf": [
-                        {
-                            "description": "Raw data is stored in instances of the Buffer class.\nA Buffer is similar to an array of integers but corresponds to a raw memory allocation outside the V8 heap.  A Buffer cannot be resized.\nValid string encodings: 'ascii'|'utf8'|'utf16le'|'ucs2'(alias of 'utf16le')|'base64'|'binary'(deprecated)|'hex'",
-                            "items": {
-                                "type": "number"
-                            },
-                            "type": "array"
-                        },
-                        {
-                            "type": "string"
-                        }
-                    ],
-                    "description": "String or buffer containing the certificate password\n(needs to have a mongod server with ssl support, 2.4 or higher)"
-                },
-                "sslValidate": {
-                    "description": "Validate mongod server certificate against ca (needs to have a mongod server with ssl support, 2.4 or higher).\nDefault: true",
-                    "type": "boolean"
-                },
-                "subscribers": {
-                    "description": "Subscribers to be loaded for this connection.\nAccepts both subscriber classes and directories where from subscribers need to be loaded.\nDirectories support glob patterns.",
-                    "items": {
-                        "anyOf": [
-                            {
-                                "$ref": "#/definitions/Function"
-                            },
-                            {
-                                "type": "string"
-                            }
-                        ]
-                    },
-                    "type": "array"
-                },
-                "synchronize": {
-                    "description": "Indicates if database schema should be auto created on every application launch.\nBe careful with this option and don't use this in production - otherwise you can lose production data.\nThis option is useful during debug and development.\nAlternative to it, you can use CLI and run schema:sync command.\n\nNote that for MongoDB database it does not create schema, because MongoDB is schemaless.\nInstead, it syncs just by creating indices.",
-                    "type": "boolean"
-                },
-                "type": {
-                    "description": "Database type.",
-                    "enum": [
-                        "mongodb"
-                    ],
-                    "type": "string"
-                },
-                "url": {
-                    "description": "Connection url where perform connection to.",
-                    "type": "string"
-                },
-                "useNewUrlParser": {
-                    "description": "Determines whether or not to use the new url parser. Default: false",
-                    "type": "boolean"
-                },
-                "useUnifiedTopology": {
-                    "description": "Determines whether or not to use the new Server Discovery and Monitoring engine. Default: false\nhttps://github.com/mongodb/node-mongodb-native/releases/tag/v3.2.1",
-                    "type": "boolean"
-                },
-                "username": {
-                    "description": "Database username.",
-                    "type": "string"
-                },
-                "validateOptions": {
-                    "description": "Validate MongoClient passed in options for correctness. Default: false"
-                },
-                "w": {
-                    "description": "The write concern.",
-                    "type": [
-                        "string",
-                        "number"
-                    ]
-                },
-                "wtimeout": {
-                    "description": "The write concern timeout value.",
-                    "type": "number"
-                }
-            },
-            "required": [
-                "type"
-            ],
-            "type": "object"
-        },
-        "MysqlConnectionCredentialsOptions": {
-            "description": "MySQL specific connection credential options.",
-            "properties": {
-                "database": {
-                    "description": "Database name to connect to.",
-                    "type": "string"
-                },
-                "host": {
-                    "description": "Database host.",
-                    "type": "string"
-                },
-                "password": {
-                    "description": "Database password.",
-                    "type": "string"
-                },
-                "port": {
-                    "description": "Database host port.",
-                    "type": "number"
-                },
-                "socketPath": {
-                    "description": "Database socket path",
-                    "type": "string"
-                },
-                "ssl": {
-                    "description": "Object with ssl parameters or a string containing name of ssl profile."
-                },
-                "url": {
-                    "description": "Connection url where perform connection to.",
-                    "type": "string"
-                },
-                "username": {
-                    "description": "Database username.",
-                    "type": "string"
-                }
-            },
-            "type": "object"
-        },
-        "MysqlConnectionOptions": {
-            "description": "MySQL specific connection options.",
-            "properties": {
-                "acquireTimeout": {
-                    "description": "The milliseconds before a timeout occurs during the initial connection to the MySQL server. (Default: 10000)\nThis difference between connectTimeout and acquireTimeout is subtle and is described in the mysqljs/mysql docs\nhttps://github.com/mysqljs/mysql/tree/master#pool-options",
-                    "type": "number"
-                },
-                "bigNumberStrings": {
-                    "description": "Enabling both supportBigNumbers and bigNumberStrings forces big numbers (BIGINT and DECIMAL columns) to be always\nreturned as JavaScript String objects (Default: false). Enabling supportBigNumbers but leaving bigNumberStrings\ndisabled will return big numbers as String objects only when they cannot be accurately represented with\n[JavaScript Number objects](http://ecma262-5.com/ELS5_HTML.htm#Section_8.5) (which happens when they exceed the [-2^53, +2^53] range),\notherwise they will be returned as Number objects. This option is ignored if supportBigNumbers is disabled.",
-                    "type": "boolean"
-                },
-                "cache": {
-                    "anyOf": [
-                        {
-                            "properties": {
-                                "alwaysEnabled": {
-                                    "description": "If set to true then queries (using find methods and QueryBuilder's methods) will always be cached.",
-                                    "type": "boolean"
-                                },
-                                "duration": {
-                                    "description": "Time in milliseconds in which cache will expire.\nThis can be setup per-query.\nDefault value is 1000 which is equivalent to 1 second.",
-                                    "type": "number"
-                                },
-                                "ignoreErrors": {
-                                    "description": "Used to specify if cache errors should be ignored, and pass through the call to the Database.",
-                                    "type": "boolean"
-                                },
-                                "options": {
-                                    "description": "Used to provide redis connection options."
-                                },
-                                "provider": {
-                                    "description": "Factory function for custom cache providers that implement QueryResultCache.",
-                                    "type": "object"
-                                },
-                                "tableName": {
-                                    "description": "Configurable table name for \"database\" type cache.\nDefault value is \"query-result-cache\"",
-                                    "type": "string"
-                                },
-                                "type": {
-                                    "description": "Type of caching.\n\n- \"database\" means cached values will be stored in the separate table in database. This is default value.\n- \"redis\" means cached values will be stored inside redis. You must provide redis connection options.",
-                                    "enum": [
-                                        "database",
-                                        "ioredis",
-                                        "ioredis/cluster",
-                                        "redis"
-                                    ],
-                                    "type": "string"
-                                }
-                            },
-                            "type": "object"
-                        },
-                        {
-                            "type": "boolean"
-                        }
-                    ],
-                    "description": "Allows to setup cache options."
-                },
-                "charset": {
-                    "description": "The charset for the connection. This is called \"collation\" in the SQL-level of MySQL (like utf8_general_ci).\nIf a SQL-level charset is specified (like utf8mb4) then the default collation for that charset is used.\nDefault: 'UTF8_GENERAL_CI'",
-                    "type": "string"
-                },
-                "cli": {
-                    "description": "CLI settings.",
-                    "properties": {
-                        "entitiesDir": {
-                            "description": "Directory where entities should be created by default.",
-                            "type": "string"
-                        },
-                        "migrationsDir": {
-                            "description": "Directory where migrations should be created by default.",
-                            "type": "string"
-                        },
-                        "subscribersDir": {
-                            "description": "Directory where subscribers should be created by default.",
-                            "type": "string"
-                        }
-                    },
-                    "type": "object"
-                },
-                "connectTimeout": {
-                    "description": "The milliseconds before a timeout occurs during the initial connection to the MySQL server. (Default: 10000)",
-                    "type": "number"
-                },
-                "database": {
-                    "description": "Database name to connect to.",
-                    "type": "string"
-                },
-                "dateStrings": {
-                    "anyOf": [
-                        {
-                            "items": {
-                                "type": "string"
-                            },
-                            "type": "array"
-                        },
-                        {
-                            "type": "boolean"
-                        }
-                    ],
-                    "description": "Force date types (TIMESTAMP, DATETIME, DATE) to be returned as strings rather then inflated into JavaScript Date objects.\nCan be true/false or an array of type names to keep as strings."
-                },
-                "debug": {
-                    "anyOf": [
-                        {
-                            "items": {
-                                "type": "string"
-                            },
-                            "type": "array"
-                        },
-                        {
-                            "type": "boolean"
-                        }
-                    ],
-                    "description": "Prints protocol details to stdout. Can be true/false or an array of packet type names that should be printed.\n(Default: false)"
-                },
-                "driver": {
-                    "description": "The driver object\nThis defaults to require(\"mysql\").\nFalls back to require(\"mysql2\")"
-                },
-                "dropSchema": {
-                    "description": "Drops the schema each time connection is being established.\nBe careful with this option and don't use this in production - otherwise you'll lose all production data.\nThis option is useful during debug and development.",
-                    "type": "boolean"
-                },
-                "entities": {
-                    "description": "Entities to be loaded for this connection.\nAccepts both entity classes and directories where from entities need to be loaded.\nDirectories support glob patterns.",
-                    "items": {
-                        "anyOf": [
-                            {
-                                "$ref": "#/definitions/Function"
-                            },
-                            {
-                                "$ref": "#/definitions/EntitySchema<any>"
-                            },
-                            {
-                                "type": "string"
-                            }
-                        ]
-                    },
-                    "type": "array"
-                },
-                "entityPrefix": {
-                    "description": "Prefix to use on all tables (collections) of this connection in the database.",
-                    "type": "string"
-                },
-                "entitySkipConstructor": {
-                    "description": "When creating new Entity instances, skip all constructors when true.",
-                    "type": "boolean"
-                },
-                "extra": {
-                    "description": "Extra connection options to be passed to the underlying driver.\n\ntodo: deprecate this and move all database-specific types into hts own connection options object."
-                },
-                "flags": {
-                    "description": "List of connection flags to use other than the default ones. It is also possible to blacklist default ones.\nFor more information, check https://github.com/mysqljs/mysql#connection-flags.",
-                    "items": {
-                        "type": "string"
-                    },
-                    "type": "array"
-                },
-                "host": {
-                    "description": "Database host.",
-                    "type": "string"
-                },
-                "insecureAuth": {
-                    "description": "Allow connecting to MySQL instances that ask for the old (insecure) authentication method. (Default: false)",
-                    "type": "boolean"
-                },
-                "legacySpatialSupport": {
-                    "description": "Use spatial functions like GeomFromText and AsText which are removed in MySQL 8.\n(Default: true)",
-                    "type": "boolean"
-                },
-                "logger": {
-                    "anyOf": [
-                        {
-                            "$ref": "#/definitions/Logger"
-                        },
-                        {
-                            "enum": [
-                                "advanced-console",
-                                "debug",
-                                "file",
-                                "simple-console"
-                            ],
-                            "type": "string"
-                        }
-                    ],
-                    "description": "Logger instance used to log queries and events in the ORM."
-                },
-                "logging": {
-                    "anyOf": [
-                        {
-                            "items": {
-                                "enum": [
-                                    "error",
-                                    "info",
-                                    "log",
-                                    "migration",
-                                    "query",
-                                    "schema",
-                                    "warn"
-                                ],
-                                "type": "string"
-                            },
-                            "type": "array"
-                        },
-                        {
-                            "enum": [
-                                "all",
-                                false,
-                                true
-                            ]
-                        }
-                    ],
-                    "description": "Logging options."
-                },
-                "maxQueryExecutionTime": {
-                    "description": "Maximum number of milliseconds query should be executed before logger log a warning.",
-                    "type": "number"
-                },
-                "migrations": {
-                    "description": "Migrations to be loaded for this connection.\nAccepts both migration classes and directories where from migrations need to be loaded.\nDirectories support glob patterns.",
-                    "items": {
-                        "anyOf": [
-                            {
-                                "$ref": "#/definitions/Function"
-                            },
-                            {
-                                "type": "string"
-                            }
-                        ]
-                    },
-                    "type": "array"
-                },
-                "migrationsRun": {
-                    "description": "Indicates if migrations should be auto run on every application launch.\nAlternative to it, you can use CLI and run migrations:run command.",
-                    "type": "boolean"
-                },
-                "migrationsTableName": {
-                    "description": "Migrations table name, in case of different name from \"migrations\".\nAccepts single string name.",
-                    "type": "string"
-                },
-                "migrationsTransactionMode": {
-                    "description": "Transaction mode for migrations to run in",
-                    "enum": [
-                        "all",
-                        "each",
-                        "none"
-                    ],
-                    "type": "string"
-                },
-                "multipleStatements": {
-                    "description": "Allow multiple mysql statements per query. Be careful with this, it could increase the scope of SQL injection attacks.\n(Default: false)",
-                    "type": "boolean"
-                },
-                "name": {
-                    "description": "Connection name. If connection name is not given then it will be called \"default\".\nDifferent connections must have different names.",
-                    "type": "string"
-                },
-                "namingStrategy": {
-                    "$ref": "#/definitions/NamingStrategyInterface",
-                    "description": "Naming strategy to be used to name tables and columns in the database."
-                },
-                "password": {
-                    "description": "Database password.",
-                    "type": "string"
-                },
-                "port": {
-                    "description": "Database host port.",
-                    "type": "number"
-                },
-                "replication": {
-                    "description": "Replication setup.",
-                    "properties": {
-                        "canRetry": {
-                            "description": "If true, PoolCluster will attempt to reconnect when connection fails. (Default: true)",
-                            "type": "boolean"
-                        },
-                        "master": {
-                            "$ref": "#/definitions/MysqlConnectionCredentialsOptions",
-                            "description": "Master server used by orm to perform writes."
-                        },
-                        "removeNodeErrorCount": {
-                            "description": "If connection fails, node's errorCount increases.\nWhen errorCount is greater than removeNodeErrorCount, remove a node in the PoolCluster. (Default: 5)",
-                            "type": "number"
-                        },
-                        "restoreNodeTimeout": {
-                            "description": "If connection fails, specifies the number of milliseconds before another connection attempt will be made.\nIf set to 0, then node will be removed instead and never re-used. (Default: 0)",
-                            "type": "number"
-                        },
-                        "selector": {
-                            "description": "Determines how slaves are selected:\nRR: Select one alternately (Round-Robin).\nRANDOM: Select the node by random function.\nORDER: Select the first node available unconditionally.",
-                            "enum": [
-                                "ORDER",
-                                "RANDOM",
-                                "RR"
-                            ],
-                            "type": "string"
-                        },
-                        "slaves": {
-                            "description": "List of read-from severs (slaves).",
-                            "items": {
-                                "$ref": "#/definitions/MysqlConnectionCredentialsOptions"
-                            },
-                            "type": "array"
-                        }
-                    },
-                    "required": [
-                        "master",
-                        "slaves"
-                    ],
-                    "type": "object"
-                },
-                "socketPath": {
-                    "description": "Database socket path",
-                    "type": "string"
-                },
-                "ssl": {
-                    "description": "Object with ssl parameters or a string containing name of ssl profile."
-                },
-                "subscribers": {
-                    "description": "Subscribers to be loaded for this connection.\nAccepts both subscriber classes and directories where from subscribers need to be loaded.\nDirectories support glob patterns.",
-                    "items": {
-                        "anyOf": [
-                            {
-                                "$ref": "#/definitions/Function"
-                            },
-                            {
-                                "type": "string"
-                            }
-                        ]
-                    },
-                    "type": "array"
-                },
-                "supportBigNumbers": {
-                    "description": "When dealing with big numbers (BIGINT and DECIMAL columns) in the database, you should enable this option (Default: false)",
-                    "type": "boolean"
-                },
-                "synchronize": {
-                    "description": "Indicates if database schema should be auto created on every application launch.\nBe careful with this option and don't use this in production - otherwise you can lose production data.\nThis option is useful during debug and development.\nAlternative to it, you can use CLI and run schema:sync command.\n\nNote that for MongoDB database it does not create schema, because MongoDB is schemaless.\nInstead, it syncs just by creating indices.",
-                    "type": "boolean"
-                },
-                "timezone": {
-                    "description": "The timezone configured on the MySQL server.\nThis is used to type cast server date/time values to JavaScript Date object and vice versa.\nThis can be 'local', 'Z', or an offset in the form +HH:MM or -HH:MM. (Default: 'local')",
-                    "type": "string"
-                },
-                "trace": {
-                    "description": "Generates stack traces on Error to include call site of library entrance (\"long stack traces\").\nSlight performance penalty for most calls. (Default: true)",
-                    "type": "boolean"
-                },
-                "type": {
-                    "description": "Database type.",
-                    "enum": [
-                        "mariadb",
-                        "mysql"
-                    ],
-                    "type": "string"
-                },
-                "url": {
-                    "description": "Connection url where perform connection to.",
-                    "type": "string"
-                },
-                "username": {
-                    "description": "Database username.",
-                    "type": "string"
-                }
-            },
-            "required": [
-                "type"
-            ],
-            "type": "object"
-        },
-        "NamingStrategyInterface": {
-            "description": "Naming strategy defines how auto-generated names for such things like table name, or table column gonna be\ngenerated.",
-            "properties": {
-                "materializedPathColumnName": {
-                    "description": "Column name for materialized paths.",
-                    "type": "string"
-                },
-                "name": {
-                    "description": "Naming strategy name.",
-                    "type": "string"
-                },
-                "nestedSetColumnNames": {
-                    "description": "Column names for nested sets.",
-                    "properties": {
-                        "left": {
-                            "type": "string"
-                        },
-                        "right": {
-                            "type": "string"
-                        }
-                    },
-                    "required": [
-                        "left",
-                        "right"
-                    ],
-                    "type": "object"
-                }
-            },
-            "required": [
-                "materializedPathColumnName",
-                "nestedSetColumnNames"
-            ],
             "type": "object"
         },
         "NotificationConfig": {
@@ -1994,6 +705,17 @@
                     ],
                     "description": "The cache provider and, optionally, a custom configuration for that provider\n\nIf not present or `null` provider will be `memory`.\n\nTo specify another `provider` but use its default configuration set this property to a string of one of the available providers: `memory`, `redis`, or `none`"
                 },
+                "selfTTL": {
+                    "default": 50,
+                    "description": "Amount of time, in seconds, an Activity that the bot has acted on or created will be ignored if found during polling\n\nThis is useful to prevent the bot from checking Activities it *just* worked on or a product of the checks. Examples:\n\n* Ignore comments created through an Action\n* Ignore Activity polled from modqueue that the bot just reported\n\nThis value should be at least as long as the longest polling interval for modqueue/newComm\n\n* If `0` or `true` will cache indefinitely (not recommended)\n* If `false` will not cache",
+                    "examples": [
+                        50
+                    ],
+                    "type": [
+                        "number",
+                        "boolean"
+                    ]
+                },
                 "submissionTTL": {
                     "default": 60,
                     "description": "Amount of time, in seconds, a submission should be cached\n\n* If `0` or `true` will cache indefinitely (not recommended)\n* If `false` will not cache",
@@ -2064,411 +786,6 @@
                     "type": "number"
                 }
             },
-            "type": "object"
-        },
-        "PostgresConnectionCredentialsOptions": {
-            "description": "Postgres specific connection credential options.",
-            "properties": {
-                "database": {
-                    "description": "Database name to connect to.",
-                    "type": "string"
-                },
-                "host": {
-                    "description": "Database host.",
-                    "type": "string"
-                },
-                "password": {
-                    "description": "Database password.",
-                    "type": [
-                        "string",
-                        "object"
-                    ]
-                },
-                "port": {
-                    "description": "Database host port.",
-                    "type": "number"
-                },
-                "ssl": {
-                    "anyOf": [
-                        {
-                            "$ref": "#/definitions/TlsOptions"
-                        },
-                        {
-                            "type": "boolean"
-                        }
-                    ],
-                    "description": "Object with ssl parameters"
-                },
-                "url": {
-                    "description": "Connection url where perform connection to.",
-                    "type": "string"
-                },
-                "username": {
-                    "description": "Database username.",
-                    "type": "string"
-                }
-            },
-            "type": "object"
-        },
-        "PostgresConnectionOptions": {
-            "description": "Postgres-specific connection options.",
-            "properties": {
-                "applicationName": {
-                    "description": "sets the application_name var to help db administrators identify\nthe service using this connection. Defaults to 'undefined'",
-                    "type": "string"
-                },
-                "cache": {
-                    "anyOf": [
-                        {
-                            "properties": {
-                                "alwaysEnabled": {
-                                    "description": "If set to true then queries (using find methods and QueryBuilder's methods) will always be cached.",
-                                    "type": "boolean"
-                                },
-                                "duration": {
-                                    "description": "Time in milliseconds in which cache will expire.\nThis can be setup per-query.\nDefault value is 1000 which is equivalent to 1 second.",
-                                    "type": "number"
-                                },
-                                "ignoreErrors": {
-                                    "description": "Used to specify if cache errors should be ignored, and pass through the call to the Database.",
-                                    "type": "boolean"
-                                },
-                                "options": {
-                                    "description": "Used to provide redis connection options."
-                                },
-                                "provider": {
-                                    "description": "Factory function for custom cache providers that implement QueryResultCache.",
-                                    "type": "object"
-                                },
-                                "tableName": {
-                                    "description": "Configurable table name for \"database\" type cache.\nDefault value is \"query-result-cache\"",
-                                    "type": "string"
-                                },
-                                "type": {
-                                    "description": "Type of caching.\n\n- \"database\" means cached values will be stored in the separate table in database. This is default value.\n- \"redis\" means cached values will be stored inside redis. You must provide redis connection options.",
-                                    "enum": [
-                                        "database",
-                                        "ioredis",
-                                        "ioredis/cluster",
-                                        "redis"
-                                    ],
-                                    "type": "string"
-                                }
-                            },
-                            "type": "object"
-                        },
-                        {
-                            "type": "boolean"
-                        }
-                    ],
-                    "description": "Allows to setup cache options."
-                },
-                "cli": {
-                    "description": "CLI settings.",
-                    "properties": {
-                        "entitiesDir": {
-                            "description": "Directory where entities should be created by default.",
-                            "type": "string"
-                        },
-                        "migrationsDir": {
-                            "description": "Directory where migrations should be created by default.",
-                            "type": "string"
-                        },
-                        "subscribersDir": {
-                            "description": "Directory where subscribers should be created by default.",
-                            "type": "string"
-                        }
-                    },
-                    "type": "object"
-                },
-                "connectTimeoutMS": {
-                    "description": "The milliseconds before a timeout occurs during the initial connection to the postgres\nserver. If undefined, or set to 0, there is no timeout. Defaults to undefined.",
-                    "type": "number"
-                },
-                "database": {
-                    "description": "Database name to connect to.",
-                    "type": "string"
-                },
-                "driver": {
-                    "description": "The driver object\nThis defaults to `require(\"pg\")`."
-                },
-                "dropSchema": {
-                    "description": "Drops the schema each time connection is being established.\nBe careful with this option and don't use this in production - otherwise you'll lose all production data.\nThis option is useful during debug and development.",
-                    "type": "boolean"
-                },
-                "entities": {
-                    "description": "Entities to be loaded for this connection.\nAccepts both entity classes and directories where from entities need to be loaded.\nDirectories support glob patterns.",
-                    "items": {
-                        "anyOf": [
-                            {
-                                "$ref": "#/definitions/Function"
-                            },
-                            {
-                                "$ref": "#/definitions/EntitySchema<any>"
-                            },
-                            {
-                                "type": "string"
-                            }
-                        ]
-                    },
-                    "type": "array"
-                },
-                "entityPrefix": {
-                    "description": "Prefix to use on all tables (collections) of this connection in the database.",
-                    "type": "string"
-                },
-                "entitySkipConstructor": {
-                    "description": "When creating new Entity instances, skip all constructors when true.",
-                    "type": "boolean"
-                },
-                "extra": {
-                    "description": "Extra connection options to be passed to the underlying driver.\n\ntodo: deprecate this and move all database-specific types into hts own connection options object."
-                },
-                "host": {
-                    "description": "Database host.",
-                    "type": "string"
-                },
-                "installExtensions": {
-                    "description": "Automatically install postgres extensions",
-                    "type": "boolean"
-                },
-                "logNotifications": {
-                    "description": "Include notification messages from Postgres server in client logs",
-                    "type": "boolean"
-                },
-                "logger": {
-                    "anyOf": [
-                        {
-                            "$ref": "#/definitions/Logger"
-                        },
-                        {
-                            "enum": [
-                                "advanced-console",
-                                "debug",
-                                "file",
-                                "simple-console"
-                            ],
-                            "type": "string"
-                        }
-                    ],
-                    "description": "Logger instance used to log queries and events in the ORM."
-                },
-                "logging": {
-                    "anyOf": [
-                        {
-                            "items": {
-                                "enum": [
-                                    "error",
-                                    "info",
-                                    "log",
-                                    "migration",
-                                    "query",
-                                    "schema",
-                                    "warn"
-                                ],
-                                "type": "string"
-                            },
-                            "type": "array"
-                        },
-                        {
-                            "enum": [
-                                "all",
-                                false,
-                                true
-                            ]
-                        }
-                    ],
-                    "description": "Logging options."
-                },
-                "maxQueryExecutionTime": {
-                    "description": "Maximum number of milliseconds query should be executed before logger log a warning.",
-                    "type": "number"
-                },
-                "migrations": {
-                    "description": "Migrations to be loaded for this connection.\nAccepts both migration classes and directories where from migrations need to be loaded.\nDirectories support glob patterns.",
-                    "items": {
-                        "anyOf": [
-                            {
-                                "$ref": "#/definitions/Function"
-                            },
-                            {
-                                "type": "string"
-                            }
-                        ]
-                    },
-                    "type": "array"
-                },
-                "migrationsRun": {
-                    "description": "Indicates if migrations should be auto run on every application launch.\nAlternative to it, you can use CLI and run migrations:run command.",
-                    "type": "boolean"
-                },
-                "migrationsTableName": {
-                    "description": "Migrations table name, in case of different name from \"migrations\".\nAccepts single string name.",
-                    "type": "string"
-                },
-                "migrationsTransactionMode": {
-                    "description": "Transaction mode for migrations to run in",
-                    "enum": [
-                        "all",
-                        "each",
-                        "none"
-                    ],
-                    "type": "string"
-                },
-                "name": {
-                    "description": "Connection name. If connection name is not given then it will be called \"default\".\nDifferent connections must have different names.",
-                    "type": "string"
-                },
-                "namingStrategy": {
-                    "$ref": "#/definitions/NamingStrategyInterface",
-                    "description": "Naming strategy to be used to name tables and columns in the database."
-                },
-                "nativeDriver": {
-                    "description": "The driver object\nThis defaults to `require(\"pg-native\")`."
-                },
-                "password": {
-                    "description": "Database password.",
-                    "type": [
-                        "string",
-                        "object"
-                    ]
-                },
-                "poolErrorHandler": {
-                    "type": "object"
-                },
-                "port": {
-                    "description": "Database host port.",
-                    "type": "number"
-                },
-                "replication": {
-                    "description": "Replication setup.",
-                    "properties": {
-                        "master": {
-                            "$ref": "#/definitions/PostgresConnectionCredentialsOptions",
-                            "description": "Master server used by orm to perform writes."
-                        },
-                        "slaves": {
-                            "description": "List of read-from severs (slaves).",
-                            "items": {
-                                "$ref": "#/definitions/PostgresConnectionCredentialsOptions"
-                            },
-                            "type": "array"
-                        }
-                    },
-                    "required": [
-                        "master",
-                        "slaves"
-                    ],
-                    "type": "object"
-                },
-                "schema": {
-                    "description": "Schema name.",
-                    "type": "string"
-                },
-                "ssl": {
-                    "anyOf": [
-                        {
-                            "$ref": "#/definitions/TlsOptions"
-                        },
-                        {
-                            "type": "boolean"
-                        }
-                    ],
-                    "description": "Object with ssl parameters"
-                },
-                "subscribers": {
-                    "description": "Subscribers to be loaded for this connection.\nAccepts both subscriber classes and directories where from subscribers need to be loaded.\nDirectories support glob patterns.",
-                    "items": {
-                        "anyOf": [
-                            {
-                                "$ref": "#/definitions/Function"
-                            },
-                            {
-                                "type": "string"
-                            }
-                        ]
-                    },
-                    "type": "array"
-                },
-                "synchronize": {
-                    "description": "Indicates if database schema should be auto created on every application launch.\nBe careful with this option and don't use this in production - otherwise you can lose production data.\nThis option is useful during debug and development.\nAlternative to it, you can use CLI and run schema:sync command.\n\nNote that for MongoDB database it does not create schema, because MongoDB is schemaless.\nInstead, it syncs just by creating indices.",
-                    "type": "boolean"
-                },
-                "type": {
-                    "description": "Database type.",
-                    "enum": [
-                        "postgres"
-                    ],
-                    "type": "string"
-                },
-                "url": {
-                    "description": "Connection url where perform connection to.",
-                    "type": "string"
-                },
-                "useUTC": {
-                    "description": "A boolean determining whether to pass time values in UTC or local time. (default: true).",
-                    "type": "boolean"
-                },
-                "username": {
-                    "description": "Database username.",
-                    "type": "string"
-                },
-                "uuidExtension": {
-                    "description": "The Postgres extension to use to generate UUID columns. Defaults to uuid-ossp.\nIf pgcrypto is selected, TypeORM will use the gen_random_uuid() function from this extension.\nIf uuid-ossp is selected, TypeORM will use the uuid_generate_v4() function from this extension.",
-                    "enum": [
-                        "pgcrypto",
-                        "uuid-ossp"
-                    ],
-                    "type": "string"
-                }
-            },
-            "required": [
-                "type"
-            ],
-            "type": "object"
-        },
-        "PxfObject": {
-            "properties": {
-                "buf": {
-                    "anyOf": [
-                        {
-                            "description": "Raw data is stored in instances of the Buffer class.\nA Buffer is similar to an array of integers but corresponds to a raw memory allocation outside the V8 heap.  A Buffer cannot be resized.\nValid string encodings: 'ascii'|'utf8'|'utf16le'|'ucs2'(alias of 'utf16le')|'base64'|'binary'(deprecated)|'hex'",
-                            "items": {
-                                "type": "number"
-                            },
-                            "type": "array"
-                        },
-                        {
-                            "type": "string"
-                        }
-                    ],
-                    "description": "PFX or PKCS12 encoded private key and certificate chain."
-                },
-                "passphrase": {
-                    "description": "Optional passphrase.",
-                    "type": "string"
-                }
-            },
-            "required": [
-                "buf"
-            ],
-            "type": "object"
-        },
-        "ReadPreference": {
-            "description": "Creates a new ReadPreference instance.",
-            "properties": {
-                "mode": {
-                    "description": "The ReadPreference mode as listed above.",
-                    "type": "string"
-                },
-                "tags": {
-                    "description": "An object representing read preference tags."
-                }
-            },
-            "required": [
-                "mode",
-                "tags"
-            ],
             "type": "object"
         },
         "RedditCredentials": {
@@ -2514,578 +831,6 @@
             },
             "type": "object"
         },
-        "SecureContext": {
-            "properties": {
-                "context": {
-                }
-            },
-            "required": [
-                "context"
-            ],
-            "type": "object"
-        },
-        "SqljsConnectionOptions": {
-            "description": "Sql.js-specific connection options.",
-            "properties": {
-                "autoSave": {
-                    "description": "Enables the autoSave mechanism which either saves to location\nor calls autoSaveCallback every time a change to the database is made.",
-                    "type": "boolean"
-                },
-                "autoSaveCallback": {
-                    "$ref": "#/definitions/Function",
-                    "description": "A function that gets called on every change instead of the internal autoSave function.\nautoSave has to be enabled for this to work."
-                },
-                "cache": {
-                    "anyOf": [
-                        {
-                            "properties": {
-                                "alwaysEnabled": {
-                                    "description": "If set to true then queries (using find methods and QueryBuilder's methods) will always be cached.",
-                                    "type": "boolean"
-                                },
-                                "duration": {
-                                    "description": "Time in milliseconds in which cache will expire.\nThis can be setup per-query.\nDefault value is 1000 which is equivalent to 1 second.",
-                                    "type": "number"
-                                },
-                                "ignoreErrors": {
-                                    "description": "Used to specify if cache errors should be ignored, and pass through the call to the Database.",
-                                    "type": "boolean"
-                                },
-                                "options": {
-                                    "description": "Used to provide redis connection options."
-                                },
-                                "provider": {
-                                    "description": "Factory function for custom cache providers that implement QueryResultCache.",
-                                    "type": "object"
-                                },
-                                "tableName": {
-                                    "description": "Configurable table name for \"database\" type cache.\nDefault value is \"query-result-cache\"",
-                                    "type": "string"
-                                },
-                                "type": {
-                                    "description": "Type of caching.\n\n- \"database\" means cached values will be stored in the separate table in database. This is default value.\n- \"redis\" means cached values will be stored inside redis. You must provide redis connection options.",
-                                    "enum": [
-                                        "database",
-                                        "ioredis",
-                                        "ioredis/cluster",
-                                        "redis"
-                                    ],
-                                    "type": "string"
-                                }
-                            },
-                            "type": "object"
-                        },
-                        {
-                            "type": "boolean"
-                        }
-                    ],
-                    "description": "Allows to setup cache options."
-                },
-                "cli": {
-                    "description": "CLI settings.",
-                    "properties": {
-                        "entitiesDir": {
-                            "description": "Directory where entities should be created by default.",
-                            "type": "string"
-                        },
-                        "migrationsDir": {
-                            "description": "Directory where migrations should be created by default.",
-                            "type": "string"
-                        },
-                        "subscribersDir": {
-                            "description": "Directory where subscribers should be created by default.",
-                            "type": "string"
-                        }
-                    },
-                    "type": "object"
-                },
-                "database": {
-                    "additionalProperties": false,
-                    "description": "A Uint8Array that gets imported when the connection is opened.",
-                    "patternProperties": {
-                        "^[0-9]+$": {
-                            "type": "number"
-                        }
-                    },
-                    "type": "object"
-                },
-                "driver": {
-                    "description": "The driver object\nThis defaults to require(\"sql.js\")"
-                },
-                "dropSchema": {
-                    "description": "Drops the schema each time connection is being established.\nBe careful with this option and don't use this in production - otherwise you'll lose all production data.\nThis option is useful during debug and development.",
-                    "type": "boolean"
-                },
-                "entities": {
-                    "description": "Entities to be loaded for this connection.\nAccepts both entity classes and directories where from entities need to be loaded.\nDirectories support glob patterns.",
-                    "items": {
-                        "anyOf": [
-                            {
-                                "$ref": "#/definitions/Function"
-                            },
-                            {
-                                "$ref": "#/definitions/EntitySchema<any>"
-                            },
-                            {
-                                "type": "string"
-                            }
-                        ]
-                    },
-                    "type": "array"
-                },
-                "entityPrefix": {
-                    "description": "Prefix to use on all tables (collections) of this connection in the database.",
-                    "type": "string"
-                },
-                "entitySkipConstructor": {
-                    "description": "When creating new Entity instances, skip all constructors when true.",
-                    "type": "boolean"
-                },
-                "extra": {
-                    "description": "Extra connection options to be passed to the underlying driver.\n\ntodo: deprecate this and move all database-specific types into hts own connection options object."
-                },
-                "location": {
-                    "description": "File path (Node.js) or local storage key (browser) to load and save database from.\nIf this is specified without autoSave, the database is loaded from the location\nand can be saved manually via the SqljsEntityManager. If autoSave is enabled,\nlocation is used to automatically save the database.",
-                    "type": "string"
-                },
-                "logger": {
-                    "anyOf": [
-                        {
-                            "$ref": "#/definitions/Logger"
-                        },
-                        {
-                            "enum": [
-                                "advanced-console",
-                                "debug",
-                                "file",
-                                "simple-console"
-                            ],
-                            "type": "string"
-                        }
-                    ],
-                    "description": "Logger instance used to log queries and events in the ORM."
-                },
-                "logging": {
-                    "anyOf": [
-                        {
-                            "items": {
-                                "enum": [
-                                    "error",
-                                    "info",
-                                    "log",
-                                    "migration",
-                                    "query",
-                                    "schema",
-                                    "warn"
-                                ],
-                                "type": "string"
-                            },
-                            "type": "array"
-                        },
-                        {
-                            "enum": [
-                                "all",
-                                false,
-                                true
-                            ]
-                        }
-                    ],
-                    "description": "Logging options."
-                },
-                "maxQueryExecutionTime": {
-                    "description": "Maximum number of milliseconds query should be executed before logger log a warning.",
-                    "type": "number"
-                },
-                "migrations": {
-                    "description": "Migrations to be loaded for this connection.\nAccepts both migration classes and directories where from migrations need to be loaded.\nDirectories support glob patterns.",
-                    "items": {
-                        "anyOf": [
-                            {
-                                "$ref": "#/definitions/Function"
-                            },
-                            {
-                                "type": "string"
-                            }
-                        ]
-                    },
-                    "type": "array"
-                },
-                "migrationsRun": {
-                    "description": "Indicates if migrations should be auto run on every application launch.\nAlternative to it, you can use CLI and run migrations:run command.",
-                    "type": "boolean"
-                },
-                "migrationsTableName": {
-                    "description": "Migrations table name, in case of different name from \"migrations\".\nAccepts single string name.",
-                    "type": "string"
-                },
-                "migrationsTransactionMode": {
-                    "description": "Transaction mode for migrations to run in",
-                    "enum": [
-                        "all",
-                        "each",
-                        "none"
-                    ],
-                    "type": "string"
-                },
-                "name": {
-                    "description": "Connection name. If connection name is not given then it will be called \"default\".\nDifferent connections must have different names.",
-                    "type": "string"
-                },
-                "namingStrategy": {
-                    "$ref": "#/definitions/NamingStrategyInterface",
-                    "description": "Naming strategy to be used to name tables and columns in the database."
-                },
-                "sqlJsConfig": {
-                    "description": "Config that's used to initialize sql.js."
-                },
-                "subscribers": {
-                    "description": "Subscribers to be loaded for this connection.\nAccepts both subscriber classes and directories where from subscribers need to be loaded.\nDirectories support glob patterns.",
-                    "items": {
-                        "anyOf": [
-                            {
-                                "$ref": "#/definitions/Function"
-                            },
-                            {
-                                "type": "string"
-                            }
-                        ]
-                    },
-                    "type": "array"
-                },
-                "synchronize": {
-                    "description": "Indicates if database schema should be auto created on every application launch.\nBe careful with this option and don't use this in production - otherwise you can lose production data.\nThis option is useful during debug and development.\nAlternative to it, you can use CLI and run schema:sync command.\n\nNote that for MongoDB database it does not create schema, because MongoDB is schemaless.\nInstead, it syncs just by creating indices.",
-                    "type": "boolean"
-                },
-                "type": {
-                    "description": "Database type.",
-                    "enum": [
-                        "sqljs"
-                    ],
-                    "type": "string"
-                },
-                "useLocalForage": {
-                    "description": "Enables the usage of the localforage library to save & load the database asynchronously from the\nindexedDB instead of using the synchron local storage methods in a browser environment.",
-                    "type": "boolean"
-                }
-            },
-            "required": [
-                "type"
-            ],
-            "type": "object"
-        },
-        "ThirdPartyCredentialsJsonConfig": {
-            "additionalProperties": {
-            },
-            "properties": {
-                "youtube": {
-                    "properties": {
-                        "apiKey": {
-                            "type": "string"
-                        }
-                    },
-                    "required": [
-                        "apiKey"
-                    ],
-                    "type": "object"
-                }
-            },
-            "type": "object"
-        },
-        "TlsOptions": {
-            "properties": {
-                "ALPNProtocols": {
-                    "anyOf": [
-                        {
-                            "items": {
-                                "type": "string"
-                            },
-                            "type": "array"
-                        },
-                        {
-                            "additionalProperties": false,
-                            "patternProperties": {
-                                "^[0-9]+$": {
-                                    "type": "number"
-                                }
-                            },
-                            "type": "object"
-                        },
-                        {
-                            "items": {
-                                "additionalProperties": false,
-                                "patternProperties": {
-                                    "^[0-9]+$": {
-                                        "type": "number"
-                                    }
-                                },
-                                "type": "object"
-                            },
-                            "type": "array"
-                        }
-                    ],
-                    "description": "An array of strings or a Buffer naming possible ALPN protocols.\n(Protocols should be ordered by their priority.)"
-                },
-                "SNICallback": {
-                    "description": "SNICallback(servername, cb) <Function> A function that will be\ncalled if the client supports SNI TLS extension. Two arguments\nwill be passed when called: servername and cb. SNICallback should\ninvoke cb(null, ctx), where ctx is a SecureContext instance.\n(tls.createSecureContext(...) can be used to get a proper\nSecureContext.) If SNICallback wasn't provided the default callback\nwith high-level API will be used (see below).",
-                    "type": "object"
-                },
-                "allowHalfOpen": {
-                    "default": false,
-                    "description": "Indicates whether half-opened TCP connections are allowed.",
-                    "type": "boolean"
-                },
-                "ca": {
-                    "anyOf": [
-                        {
-                            "description": "Raw data is stored in instances of the Buffer class.\nA Buffer is similar to an array of integers but corresponds to a raw memory allocation outside the V8 heap.  A Buffer cannot be resized.\nValid string encodings: 'ascii'|'utf8'|'utf16le'|'ucs2'(alias of 'utf16le')|'base64'|'binary'(deprecated)|'hex'",
-                            "items": {
-                                "type": "number"
-                            },
-                            "type": "array"
-                        },
-                        {
-                            "items": {
-                                "anyOf": [
-                                    {
-                                        "description": "Raw data is stored in instances of the Buffer class.\nA Buffer is similar to an array of integers but corresponds to a raw memory allocation outside the V8 heap.  A Buffer cannot be resized.\nValid string encodings: 'ascii'|'utf8'|'utf16le'|'ucs2'(alias of 'utf16le')|'base64'|'binary'(deprecated)|'hex'",
-                                        "items": {
-                                            "type": "number"
-                                        },
-                                        "type": "array"
-                                    },
-                                    {
-                                        "type": "string"
-                                    }
-                                ]
-                            },
-                            "type": "array"
-                        },
-                        {
-                            "type": "string"
-                        }
-                    ],
-                    "description": "Optionally override the trusted CA certificates. Default is to trust\nthe well-known CAs curated by Mozilla. Mozilla's CAs are completely\nreplaced when CAs are explicitly specified using this option."
-                },
-                "cert": {
-                    "anyOf": [
-                        {
-                            "description": "Raw data is stored in instances of the Buffer class.\nA Buffer is similar to an array of integers but corresponds to a raw memory allocation outside the V8 heap.  A Buffer cannot be resized.\nValid string encodings: 'ascii'|'utf8'|'utf16le'|'ucs2'(alias of 'utf16le')|'base64'|'binary'(deprecated)|'hex'",
-                            "items": {
-                                "type": "number"
-                            },
-                            "type": "array"
-                        },
-                        {
-                            "items": {
-                                "anyOf": [
-                                    {
-                                        "description": "Raw data is stored in instances of the Buffer class.\nA Buffer is similar to an array of integers but corresponds to a raw memory allocation outside the V8 heap.  A Buffer cannot be resized.\nValid string encodings: 'ascii'|'utf8'|'utf16le'|'ucs2'(alias of 'utf16le')|'base64'|'binary'(deprecated)|'hex'",
-                                        "items": {
-                                            "type": "number"
-                                        },
-                                        "type": "array"
-                                    },
-                                    {
-                                        "type": "string"
-                                    }
-                                ]
-                            },
-                            "type": "array"
-                        },
-                        {
-                            "type": "string"
-                        }
-                    ],
-                    "description": "Cert chains in PEM format. One cert chain should be provided per\nprivate key. Each cert chain should consist of the PEM formatted\ncertificate for a provided private key, followed by the PEM\nformatted intermediate certificates (if any), in order, and not\nincluding the root CA (the root CA must be pre-known to the peer,\nsee ca). When providing multiple cert chains, they do not have to\nbe in the same order as their private keys in key. If the\nintermediate certificates are not provided, the peer will not be\nable to validate the certificate, and the handshake will fail."
-                },
-                "ciphers": {
-                    "description": "Cipher suite specification, replacing the default. For more\ninformation, see modifying the default cipher suite. Permitted\nciphers can be obtained via tls.getCiphers(). Cipher names must be\nuppercased in order for OpenSSL to accept them.",
-                    "type": "string"
-                },
-                "clientCertEngine": {
-                    "description": "Name of an OpenSSL engine which can provide the client certificate.",
-                    "type": "string"
-                },
-                "crl": {
-                    "anyOf": [
-                        {
-                            "description": "Raw data is stored in instances of the Buffer class.\nA Buffer is similar to an array of integers but corresponds to a raw memory allocation outside the V8 heap.  A Buffer cannot be resized.\nValid string encodings: 'ascii'|'utf8'|'utf16le'|'ucs2'(alias of 'utf16le')|'base64'|'binary'(deprecated)|'hex'",
-                            "items": {
-                                "type": "number"
-                            },
-                            "type": "array"
-                        },
-                        {
-                            "items": {
-                                "anyOf": [
-                                    {
-                                        "description": "Raw data is stored in instances of the Buffer class.\nA Buffer is similar to an array of integers but corresponds to a raw memory allocation outside the V8 heap.  A Buffer cannot be resized.\nValid string encodings: 'ascii'|'utf8'|'utf16le'|'ucs2'(alias of 'utf16le')|'base64'|'binary'(deprecated)|'hex'",
-                                        "items": {
-                                            "type": "number"
-                                        },
-                                        "type": "array"
-                                    },
-                                    {
-                                        "type": "string"
-                                    }
-                                ]
-                            },
-                            "type": "array"
-                        },
-                        {
-                            "type": "string"
-                        }
-                    ],
-                    "description": "PEM formatted CRLs (Certificate Revocation Lists)."
-                },
-<<<<<<< HEAD
-                "dhparam": {
-                    "anyOf": [
-                        {
-                            "description": "Raw data is stored in instances of the Buffer class.\nA Buffer is similar to an array of integers but corresponds to a raw memory allocation outside the V8 heap.  A Buffer cannot be resized.\nValid string encodings: 'ascii'|'utf8'|'utf16le'|'ucs2'(alias of 'utf16le')|'base64'|'binary'(deprecated)|'hex'",
-                            "items": {
-                                "type": "number"
-                            },
-                            "type": "array"
-                        },
-                        {
-                            "type": "string"
-                        }
-=======
-                "selfTTL": {
-                    "default": 50,
-                    "description": "Amount of time, in seconds, an Activity that the bot has acted on or created will be ignored if found during polling\n\nThis is useful to prevent the bot from checking Activities it *just* worked on or a product of the checks. Examples:\n\n* Ignore comments created through an Action\n* Ignore Activity polled from modqueue that the bot just reported\n\nThis value should be at least as long as the longest polling interval for modqueue/newComm\n\n* If `0` or `true` will cache indefinitely (not recommended)\n* If `false` will not cache",
-                    "examples": [
-                        50
-                    ],
-                    "type": [
-                        "number",
-                        "boolean"
-                    ]
-                },
-                "submissionTTL": {
-                    "default": 60,
-                    "description": "Amount of time, in seconds, a submission should be cached\n\n* If `0` or `true` will cache indefinitely (not recommended)\n* If `false` will not cache",
-                    "examples": [
-                        60
->>>>>>> 80c11b2c
-                    ],
-                    "description": "Diffie Hellman parameters, required for Perfect Forward Secrecy. Use\nopenssl dhparam to create the parameters. The key length must be\ngreater than or equal to 1024 bits or else an error will be thrown.\nAlthough 1024 bits is permissible, use 2048 bits or larger for\nstronger security. If omitted or invalid, the parameters are\nsilently discarded and DHE ciphers will not be available."
-                },
-                "ecdhCurve": {
-                    "description": "A string describing a named curve or a colon separated list of curve\nNIDs or names, for example P-521:P-384:P-256, to use for ECDH key\nagreement. Set to auto to select the curve automatically. Use\ncrypto.getCurves() to obtain a list of available curve names. On\nrecent releases, openssl ecparam -list_curves will also display the\nname and description of each available elliptic curve. Default:\ntls.DEFAULT_ECDH_CURVE.",
-                    "type": "string"
-                },
-                "enableTrace": {
-                    "default": false,
-                    "description": "When enabled, TLS packet trace information is written to `stderr`. This can be\nused to debug TLS connection problems.",
-                    "type": "boolean"
-                },
-                "handshakeTimeout": {
-                    "description": "Abort the connection if the SSL/TLS handshake does not finish in the\nspecified number of milliseconds. A 'tlsClientError' is emitted on\nthe tls.Server object whenever a handshake times out. Default:\n120000 (120 seconds).",
-                    "type": "number"
-                },
-                "honorCipherOrder": {
-                    "description": "Attempt to use the server's cipher suite preferences instead of the\nclient's. When true, causes SSL_OP_CIPHER_SERVER_PREFERENCE to be\nset in secureOptions",
-                    "type": "boolean"
-                },
-                "key": {
-                    "anyOf": [
-                        {
-                            "description": "Raw data is stored in instances of the Buffer class.\nA Buffer is similar to an array of integers but corresponds to a raw memory allocation outside the V8 heap.  A Buffer cannot be resized.\nValid string encodings: 'ascii'|'utf8'|'utf16le'|'ucs2'(alias of 'utf16le')|'base64'|'binary'(deprecated)|'hex'",
-                            "items": {
-                                "type": "number"
-                            },
-                            "type": "array"
-                        },
-                        {
-                            "items": {
-                                "anyOf": [
-                                    {
-                                        "description": "Raw data is stored in instances of the Buffer class.\nA Buffer is similar to an array of integers but corresponds to a raw memory allocation outside the V8 heap.  A Buffer cannot be resized.\nValid string encodings: 'ascii'|'utf8'|'utf16le'|'ucs2'(alias of 'utf16le')|'base64'|'binary'(deprecated)|'hex'",
-                                        "items": {
-                                            "type": "number"
-                                        },
-                                        "type": "array"
-                                    },
-                                    {
-                                        "$ref": "#/definitions/KeyObject"
-                                    }
-                                ]
-                            },
-                            "type": "array"
-                        },
-                        {
-                            "type": "string"
-                        }
-                    ],
-                    "description": "Private keys in PEM format. PEM allows the option of private keys\nbeing encrypted. Encrypted keys will be decrypted with\noptions.passphrase. Multiple keys using different algorithms can be\nprovided either as an array of unencrypted key strings or buffers,\nor an array of objects in the form {pem: <string|buffer>[,\npassphrase: <string>]}. The object form can only occur in an array.\nobject.passphrase is optional. Encrypted keys will be decrypted with\nobject.passphrase if provided, or options.passphrase if it is not."
-                },
-                "maxVersion": {
-                    "description": "Optionally set the maximum TLS version to allow. One\nof `'TLSv1.3'`, `'TLSv1.2'`, `'TLSv1.1'`, or `'TLSv1'`. Cannot be specified along with the\n`secureProtocol` option, use one or the other.\n**Default:** `'TLSv1.3'`, unless changed using CLI options. Using\n`--tls-max-v1.2` sets the default to `'TLSv1.2'`. Using `--tls-max-v1.3` sets the default to\n`'TLSv1.3'`. If multiple of the options are provided, the highest maximum is used.",
-                    "enum": [
-                        "TLSv1",
-                        "TLSv1.1",
-                        "TLSv1.2",
-                        "TLSv1.3"
-                    ],
-                    "type": "string"
-                },
-                "minVersion": {
-                    "description": "Optionally set the minimum TLS version to allow. One\nof `'TLSv1.3'`, `'TLSv1.2'`, `'TLSv1.1'`, or `'TLSv1'`. Cannot be specified along with the\n`secureProtocol` option, use one or the other.  It is not recommended to use\nless than TLSv1.2, but it may be required for interoperability.\n**Default:** `'TLSv1.2'`, unless changed using CLI options. Using\n`--tls-v1.0` sets the default to `'TLSv1'`. Using `--tls-v1.1` sets the default to\n`'TLSv1.1'`. Using `--tls-min-v1.3` sets the default to\n'TLSv1.3'. If multiple of the options are provided, the lowest minimum is used.",
-                    "enum": [
-                        "TLSv1",
-                        "TLSv1.1",
-                        "TLSv1.2",
-                        "TLSv1.3"
-                    ],
-                    "type": "string"
-                },
-                "passphrase": {
-                    "description": "Shared passphrase used for a single private key and/or a PFX.",
-                    "type": "string"
-<<<<<<< HEAD
-                },
-                "pauseOnConnect": {
-                    "default": false,
-                    "description": "Indicates whether the socket should be paused on incoming connections.",
-                    "type": "boolean"
-                },
-                "pfx": {
-                    "anyOf": [
-                        {
-                            "description": "Raw data is stored in instances of the Buffer class.\nA Buffer is similar to an array of integers but corresponds to a raw memory allocation outside the V8 heap.  A Buffer cannot be resized.\nValid string encodings: 'ascii'|'utf8'|'utf16le'|'ucs2'(alias of 'utf16le')|'base64'|'binary'(deprecated)|'hex'",
-                            "items": {
-                                "type": "number"
-                            },
-                            "type": "array"
-                        },
-                        {
-                            "items": {
-                                "anyOf": [
-                                    {
-                                        "description": "Raw data is stored in instances of the Buffer class.\nA Buffer is similar to an array of integers but corresponds to a raw memory allocation outside the V8 heap.  A Buffer cannot be resized.\nValid string encodings: 'ascii'|'utf8'|'utf16le'|'ucs2'(alias of 'utf16le')|'base64'|'binary'(deprecated)|'hex'",
-                                        "items": {
-                                            "type": "number"
-                                        },
-                                        "type": "array"
-                                    },
-                                    {
-                                        "$ref": "#/definitions/PxfObject"
-                                    },
-                                    {
-                                        "type": "string"
-                                    }
-                                ]
-                            },
-                            "type": "array"
-                        },
-                        {
-=======
-                }
-            },
-            "type": "object"
-        },
         "SnoowrapOptions": {
             "properties": {
                 "debug": {
@@ -3183,63 +928,13 @@
                 "youtube": {
                     "properties": {
                         "apiKey": {
->>>>>>> 80c11b2c
                             "type": "string"
                         }
-                    ],
-                    "description": "PFX or PKCS12 encoded private key and certificate chain. pfx is an\nalternative to providing key and cert individually. PFX is usually\nencrypted, if it is, passphrase will be used to decrypt it. Multiple\nPFX can be provided either as an array of unencrypted PFX buffers,\nor an array of objects in the form {buf: <string|buffer>[,\npassphrase: <string>]}. The object form can only occur in an array.\nobject.passphrase is optional. Encrypted PFX will be decrypted with\nobject.passphrase if provided, or options.passphrase if it is not."
-                },
-                "privateKeyEngine": {
-                    "description": "Name of an OpenSSL engine to get private key from. Should be used\ntogether with privateKeyIdentifier.",
-                    "type": "string"
-                },
-                "privateKeyIdentifier": {
-                    "description": "Identifier of a private key managed by an OpenSSL engine. Should be\nused together with privateKeyEngine. Should not be set together with\nkey, because both options define a private key in different ways.",
-                    "type": "string"
-                },
-                "pskIdentityHint": {
-                    "description": "hint to send to a client to help\nwith selecting the identity during TLS-PSK negotiation. Will be ignored\nin TLS 1.3. Upon failing to set pskIdentityHint `tlsClientError` will be\nemitted with `ERR_TLS_PSK_SET_IDENTIY_HINT_FAILED` code.",
-                    "type": "string"
-                },
-                "rejectUnauthorized": {
-                    "default": true,
-                    "description": "If true the server will reject any connection which is not\nauthorized with the list of supplied CAs. This option only has an\neffect if requestCert is true.",
-                    "type": "boolean"
-                },
-                "requestCert": {
-                    "description": "If true the server will request a certificate from clients that\nconnect and attempt to verify that certificate. Defaults to\nfalse.",
-                    "type": "boolean"
-                },
-                "secureContext": {
-                    "$ref": "#/definitions/SecureContext",
-                    "description": "An optional TLS context object from tls.createSecureContext()"
-                },
-                "secureOptions": {
-                    "description": "Optionally affect the OpenSSL protocol behavior, which is not\nusually necessary. This should be used carefully if at all! Value is\na numeric bitmask of the SSL_OP_* options from OpenSSL Options",
-                    "type": "number"
-                },
-                "secureProtocol": {
-                    "description": "Legacy mechanism to select the TLS protocol version to use, it does\nnot support independent control of the minimum and maximum version,\nand does not support limiting the protocol to TLSv1.3. Use\nminVersion and maxVersion instead. The possible values are listed as\nSSL_METHODS, use the function names as strings. For example, use\n'TLSv1_1_method' to force TLS version 1.1, or 'TLS_method' to allow\nany TLS protocol version up to TLSv1.3. It is not recommended to use\nTLS versions less than 1.2, but it may be required for\ninteroperability. Default: none, see minVersion.",
-                    "type": "string"
-                },
-                "sessionIdContext": {
-                    "description": "Opaque identifier used by servers to ensure session state is not\nshared between applications. Unused by clients.",
-                    "type": "string"
-                },
-                "sessionTimeout": {
-                    "description": "The number of seconds after which a TLS session created by the\nserver will no longer be resumable. See Session Resumption for more\ninformation. Default: 300.",
-                    "type": "number"
-                },
-                "sigalgs": {
-                    "description": "Colon-separated list of supported signature algorithms. The list\ncan contain digest algorithms (SHA256, MD5 etc.), public key\nalgorithms (RSA-PSS, ECDSA etc.), combination of both (e.g\n'RSA+SHA384') or TLS v1.3 scheme names (e.g. rsa_pss_pss_sha512).",
-                    "type": "string"
-                },
-                "ticketKeys": {
-                    "description": "Raw data is stored in instances of the Buffer class.\nA Buffer is similar to an array of integers but corresponds to a raw memory allocation outside the V8 heap.  A Buffer cannot be resized.\nValid string encodings: 'ascii'|'utf8'|'utf16le'|'ucs2'(alias of 'utf16le')|'base64'|'binary'(deprecated)|'hex'",
-                    "items": {
-                        "type": "number"
-                    },
-                    "type": "array"
+                    },
+                    "required": [
+                        "apiKey"
+                    ],
+                    "type": "object"
                 }
             },
             "type": "object"
@@ -3314,14 +1009,6 @@
                 }
             },
             "type": "object"
-        },
-        "{[x:string]:EntitySchemaColumnOptions|undefined;}": {
-            "description": "Entity column's options.",
-            "type": "object"
-        },
-        "{[x:string]:EntitySchemaRelationOptions|undefined;}": {
-            "description": "Entity relation's options.",
-            "type": "object"
         }
     },
     "description": "Configuration for application-level settings IE for running the bot instance\n\n* To load a JSON configuration **from the command line** use the `-c` cli argument EX: `node src/index.js -c /path/to/JSON/config.json`\n* To load a JSON configuration **using an environmental variable** use `OPERATOR_CONFIG` EX: `OPERATOR_CONFIG=/path/to/JSON/config.json`",
@@ -3360,33 +1047,6 @@
         },
         "credentials": {
             "$ref": "#/definitions/ThirdPartyCredentialsJsonConfig"
-        },
-        "databaseConfig": {
-            "anyOf": [
-                {
-                    "$ref": "#/definitions/MysqlConnectionOptions"
-                },
-                {
-                    "$ref": "#/definitions/PostgresConnectionOptions"
-                },
-                {
-                    "$ref": "#/definitions/MongoConnectionOptions"
-                },
-                {
-                    "$ref": "#/definitions/SqljsConnectionOptions"
-                },
-                {
-                    "enum": [
-                        "mariadb",
-                        "mongodb",
-                        "mysql",
-                        "postgres",
-                        "sqljs"
-                    ],
-                    "type": "string"
-                }
-            ],
-            "description": "Database backend to use for persistent data\n\nDefaults to 'sqljs' which stores data in a file"
         },
         "logging": {
             "description": "Settings to configure global logging defaults",
